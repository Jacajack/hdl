mod binary_expression;
mod conditional_expression;
mod identifier;
mod match_expression;
mod number;
mod parenthesized;
mod postfix_with_args;
mod postfix_with_id;
mod postfix_with_index;
mod postfix_with_range;
mod pretty_printable;
mod ternary_expression;
mod tuple;
mod unary_cast_expression;
mod unary_operator_expression;

use crate::analyzer::module_implementation_scope::InternalVariableId;
use crate::analyzer::{
	AdditionalContext, AlreadyCreated, BusWidth, EdgeSensitivity, GlobalAnalyzerContext, LocalAnalyzerContext,
	ModuleImplementationScope, ModuleInstanceKind, SemanticError, Signal, SignalSensitivity, SignalSignedness,
	SignalType, VariableKind,
};
use crate::core::{CompilerDiagnosticBuilder, NumericConstant};
use crate::lexer::IdTableKey;
use crate::parser::ast::{
	opcodes::*, MatchExpressionAntecendent, MatchExpressionStatement, RangeExpression, SourceLocation, TypeName,
};
use crate::{ProvidesCompilerDiagnostic, SourceSpan};
pub use binary_expression::BinaryExpression;
pub use conditional_expression::ConditionalExpression;
use hirn::design::SignalSlice;
pub use identifier::Identifier;
use log::debug;
pub use match_expression::MatchExpression;
use num_bigint::{BigInt, Sign};
use num_traits::{ToPrimitive, Zero};
pub use number::Number;
pub use parenthesized::ParenthesizedExpression;
pub use postfix_with_args::PostfixWithArgs;
pub use postfix_with_id::PostfixWithId;
pub use postfix_with_index::PostfixWithIndex;
pub use postfix_with_range::PostfixWithRange;
use std::cmp::max;
use std::collections::HashMap;
use std::fmt::{Debug, Error, Formatter};
use std::vec;
pub use ternary_expression::TernaryExpression;
pub use tuple::Tuple;
pub use unary_cast_expression::UnaryCastExpression;
pub use unary_operator_expression::UnaryOperatorExpression;
#[derive(serde::Serialize, serde::Deserialize, Clone, PartialEq, Eq, Hash)]
pub enum Expression {
	Number(Number),
	Identifier(Identifier), // takes in part in two-sided type deduction  as a rhs
	ParenthesizedExpression(ParenthesizedExpression),
	MatchExpression(MatchExpression),
	ConditionalExpression(ConditionalExpression),
	Tuple(Tuple),
	TernaryExpression(TernaryExpression),
	PostfixWithIndex(PostfixWithIndex), // takes in part in two-sided type deduction as a rhs
	PostfixWithRange(PostfixWithRange), // takes in part in two-sided type deduction as a rhs
	PostfixWithArgs(PostfixWithArgs),   // takes in part in two-sided type deduction as a rhs
	PostfixWithId(PostfixWithId),       // takes in part in two-sided type deduction as a rhs
	UnaryOperatorExpression(UnaryOperatorExpression),
	UnaryCastExpression(UnaryCastExpression),
	BinaryExpression(BinaryExpression),
}

impl Debug for Expression {
	fn fmt(&self, fmt: &mut Formatter) -> Result<(), Error> {
		use self::Expression::*;
		match &self {
			Number(number) => write!(fmt, "{:?}", number.key),
			Identifier(_) => write!(fmt, "foo"),
			ParenthesizedExpression(expr) => write!(fmt, "({:?})", *expr.expression),
			BinaryExpression(binop) => {
				write!(fmt, "({:?} {:?} {:?})", binop.lhs, binop.code, binop.rhs)
			},
			TernaryExpression(teranary) => {
				write!(
					fmt,
					"({:?} ? {:?} : {:?})",
					teranary.condition, teranary.true_branch, teranary.false_branch
				)
			},
			UnaryOperatorExpression(unary) => write!(fmt, "{:?}{:?}", unary.code, unary.expression),
			PostfixWithId(postfix) => write!(fmt, "({:?}.{:?})", postfix.expression, postfix.id),
			PostfixWithIndex(postfix) => write!(fmt, "({:?}[{:?}])", postfix.expression, postfix.index),
			PostfixWithRange(postfix) => write!(fmt, "({:?}{:?})", postfix.expression, postfix.range),
			PostfixWithArgs(postfix) => {
				write!(fmt, "({:?}(", postfix.id)?;
				for arg in postfix.argument_list.iter() {
					write!(fmt, "{:?}, ", arg)?;
				}
				write!(fmt, "))")
			},
			UnaryCastExpression(unary) => write!(fmt, "(({:?}){:?})", unary.type_name, unary.expression),
			Tuple(tuple) => {
				write!(fmt, "{{")?;
				for expr in tuple.expressions.iter() {
					write!(fmt, "{:?},", expr)?;
				}
				write!(fmt, "}}")
			},
			MatchExpression(match_expr) => {
				writeln!(fmt, "match({:?}){{", match_expr.value)?;
				for s in match_expr.statements.iter() {
					writeln!(fmt, "{:?},", s)?;
				}
				write!(fmt, "}}")
			},
			ConditionalExpression(cond) => {
				writeln!(fmt, "conditional{{")?;
				for s in cond.statements.iter() {
					writeln!(fmt, "{:?},", s)?;
				}
				write!(fmt, "}}")
			},
		}
	}
}
impl SourceLocation for Expression {
	fn get_location(&self) -> SourceSpan {
		use self::Expression::*;
		match self {
			Number(number) => number.location,
			Identifier(ident) => ident.location,
			ParenthesizedExpression(expr) => expr.location,
			MatchExpression(match_expr) => match_expr.location,
			ConditionalExpression(cond) => cond.location,
			Tuple(tuple) => tuple.location,
			TernaryExpression(ternary) => ternary.location,
			PostfixWithIndex(postfix) => postfix.location,
			PostfixWithRange(postfix) => postfix.location,
			PostfixWithArgs(postfix) => postfix.location,
			PostfixWithId(postfix) => postfix.location,
			UnaryOperatorExpression(unary) => unary.location,
			UnaryCastExpression(unary) => unary.location,
			BinaryExpression(binop) => binop.location,
		}
	}
}

impl Expression {
	pub fn transform<T>(&mut self, f: &dyn Fn(&mut Expression) -> Result<(), T>) -> Result<(), T> {
		log::debug!("Transforming expression {:?}", self);
		use self::Expression::*;
		match self {
			Number(_) => (),
			Identifier(_) => (),
			ParenthesizedExpression(expr) => {
				expr.expression.transform(f)?;
			},
			MatchExpression(expr) => {
				expr.value.transform(f)?;
				for statement in &mut expr.statements {
					use MatchExpressionAntecendent::*;
					match &mut statement.antecedent {
						Expression {
							expressions,
							location: _,
						} => {
							for expr in expressions {
								expr.transform(f)?;
							}
						},
						Default { .. } => (),
					}
					statement.expression.transform(f)?;
				}
			},
			ConditionalExpression(expr) => {
				for statement in &mut expr.statements {
					use MatchExpressionAntecendent::*;
					match &mut statement.antecedent {
						Expression {
							expressions,
							location: _,
						} => {
							for expr in expressions {
								expr.transform(f)?;
							}
						},
						Default { .. } => (),
					}
					statement.expression.transform(f)?;
				}
			},
			Tuple(_) => unreachable!(),
			TernaryExpression(tern) => {
				tern.condition.transform(f)?;
				tern.true_branch.transform(f)?;
				tern.false_branch.transform(f)?;
			},
			PostfixWithIndex(postfix) => {
				postfix.expression.transform(f)?;
				postfix.index.transform(f)?;
			},
			PostfixWithRange(expr) => {
				expr.expression.transform(f)?;
				expr.range.lhs.transform(f)?;
				expr.range.rhs.transform(f)?;
			},
			PostfixWithArgs(expr) => {
				for arg in expr.argument_list.iter_mut() {
					arg.transform(f)?;
				}
			},
			PostfixWithId(_) => (),
			UnaryOperatorExpression(un) => {
				un.expression.transform(f)?;
			},
			UnaryCastExpression(expr) => {
				expr.expression.transform(f)?;
			},
			BinaryExpression(binop) => {
				binop.lhs.transform(f)?;
				binop.rhs.transform(f)?;
			},
		};
		f(self)?;
		Ok(())
	}
	/// deprecated, not used
	pub fn get_name_sync_or_comb(&self) -> miette::Result<IdTableKey> {
		use self::Expression::*;
		match self {
			Identifier(ident) => Ok(ident.id),
			UnaryOperatorExpression(unary) => {
				use crate::parser::ast::UnaryOpcode::*;
				match unary.code {
					LogicalNot => unary.expression.get_name_sync_or_comb(),
					_ => {
						return Err(miette::Report::new(
							SemanticError::ForbiddenExpressionInSyncOrComb
								.to_diagnostic_builder()
								.label(
									unary.location,
									"This expression is not allowed in sync or comb qualifier",
								)
								.build(),
						))
					},
				}
			},
			_ => {
				return Err(miette::Report::new(
					SemanticError::ForbiddenExpressionInSyncOrComb
						.to_diagnostic_builder()
						.label(
							self.get_location(),
							"This expression is not allowed in sync or comb qualifier",
						)
						.build(),
				))
			},
		}
	}
	pub fn create_edge_sensitivity(
		&self,
		current_scope: usize,
		scope: &ModuleImplementationScope,
		id_table: &crate::lexer::IdTable,
		list_location: SourceSpan,
	) -> miette::Result<EdgeSensitivity> {
		use self::Expression::*;
		match self {
			Identifier(id) => {
				let var = match scope.get_variable(current_scope, &id.id) {
					None => {
						return Err(miette::Report::new(
							SemanticError::VariableNotDeclared
								.to_diagnostic_builder()
								.label(
									id.location,
									format!(
										"This variable {:?} is not declared",
										id_table.get_by_key(&id.id).unwrap()
									)
									.as_str(),
								)
								.build(),
						))
					},
					Some(var) => var,
				};
				if !var.is_clock() {
					return Err(miette::Report::new(
						SemanticError::NotClockSignalInSync
							.to_diagnostic_builder()
							.label(list_location, "This sync list contains non-clock signals")
							.label(
								id.location,
								format!(
									"This variable {:?} is not a clock signal",
									id_table.get_by_key(&id.id).unwrap()
								)
								.as_str(),
							)
							.build(),
					));
				}
				Ok(EdgeSensitivity {
					clock_signal: var.id,
					on_rising: true,
					location: id.location,
				})
			},
			UnaryOperatorExpression(unary) => {
				use crate::parser::ast::UnaryOpcode::*;
				match unary.code {
					LogicalNot => unary
						.expression
						.create_edge_sensitivity(current_scope, scope, id_table, list_location)
						.map(|mut edge| {
							edge.on_rising = !edge.on_rising;
							edge
						}),
					_ => {
						return Err(miette::Report::new(
							SemanticError::ForbiddenExpressionInSyncOrComb
								.to_diagnostic_builder()
								.label(
									unary.location,
									"This expression is not allowed in sync or comb qualifier",
								)
								.build(),
						))
					},
				}
			},
			_ => {
				return Err(miette::Report::new(
					SemanticError::ForbiddenExpressionInSyncOrComb
						.to_diagnostic_builder()
						.label(
							self.get_location(),
							"This expression is not allowed in sync or comb qualifier",
						)
						.build(),
				))
			},
		}
	}
	pub fn assign(
		&self,
		value: BusWidth,
		local_ctx: &mut Box<LocalAnalyzerContext>,
		scope_id: usize,
	) -> Result<(), CompilerDiagnosticBuilder> {
		use Expression::*;
		match self {
			Identifier(id) => {
				if local_ctx.scope.is_declared(scope_id, &id.id).is_none() {
					return Err(SemanticError::VariableNotDeclared.to_diagnostic_builder().label(
						id.location,
						"This variable is not defined in this scope, so it cannot be assigned to here",
					));
				}
				let mut var = local_ctx.scope.get_variable(scope_id, &id.id).unwrap().clone();
				var.var
					.kind
					.add_value(value)
					.map_err(|err| err.label(self.get_location(), "Cannot assign value to this variable"))?;
				local_ctx.scope.redeclare_variable(var);
				Ok(())
			},
			_ => unreachable!(),
		}
	}
	pub fn evaluate(
		// 1) jest, bo jest 2) jest, tu masz wartośc 3) nie może być bo nie wiadomo
		&self,
		nc_table: &crate::lexer::NumericConstantTable,
		scope_id: usize,
		scope: &ModuleImplementationScope,
	) -> miette::Result<Option<NumericConstant>> {
		match self {
			Expression::Number(nc_key) => {
				let constant = nc_table.get_by_key(&nc_key.key).unwrap();
				Ok(Some(constant.clone()))
			},
			Expression::Identifier(id) => {
				let var = match scope.get_variable(scope_id, &id.id) {
					Some(var) => var,
					None => {
						log::debug!("Scope id is {:?}", scope_id);
						return Err(miette::Report::new(
							SemanticError::VariableNotDeclared
								.to_diagnostic_builder()
								.label(id.location, "This variable is not defined in this scope")
								.build(),
						));
					},
				};
				use crate::analyzer::VariableKind::*;
				match &var.var.kind {
					Signal(_) => Err(miette::Report::new(
						SemanticError::NonGenericTypeVariableInExpression
							.to_diagnostic_builder()
							.label(
								id.location,
								"This variable is used in expression but its value its not known at compile time",
							)
							.build(),
					)),
					Generic(generic) => match &generic.value {
						Some(val) => match val {
							BusWidth::Evaluated(nc) => Ok(Some(nc.clone())),
							BusWidth::EvaluatedLocated(nc, _) => Ok(Some(nc.clone())),
							_ => Ok(None),
						},
						None => {
							if let crate::analyzer::Direction::Input(_) = &generic.direction {
								return Ok(None);
							}
							return Err(miette::Report::new(
							SemanticError::NonGenericTypeVariableInExpression
								.to_diagnostic_builder()
								.label(
									id.location,
									"This variable is used in expression but its value its not known at compile time",
								)
								.build(),
						));
						},
					},
					ModuleInstance(_) => unreachable!(),
				}
			},
			Expression::ParenthesizedExpression(expr) => expr.expression.evaluate(nc_table, scope_id, scope),
			Expression::MatchExpression(expr) => report_not_allowed_expression(expr.location, "match"),
			Expression::ConditionalExpression(expr) => report_not_allowed_expression(expr.location, "conditional"),
			Expression::Tuple(_) => unreachable!(),
			Expression::TernaryExpression(tern) => {
				let val = tern.condition.evaluate(nc_table, scope_id, scope)?;
				if val.is_none() {
					return Ok(None);
				}
				Ok(
					if tern.condition.evaluate(nc_table, scope_id, scope)?.unwrap().value != BigInt::from(0) {
						tern.true_branch.evaluate(nc_table, scope_id, scope)?
					}
					else {
						tern.false_branch.evaluate(nc_table, scope_id, scope)?
					},
				)
			},
			Expression::PostfixWithIndex(expr) => report_not_allowed_expression(expr.location, "index"),
			Expression::PostfixWithRange(expr) => report_not_allowed_expression(expr.location, "range"), // nie bedzie
			Expression::PostfixWithArgs(_) => todo!(),
			Expression::PostfixWithId(expr) => report_not_allowed_expression(expr.location, "postfix with id"), // nie bedzie
			Expression::UnaryOperatorExpression(unary) => {
				use crate::core::numeric_constant::*;
				use crate::parser::ast::UnaryOpcode::*;
				match unary.code {
					LogicalNot => {
						let expr = unary.expression.evaluate(nc_table, scope_id, scope)?;
						if expr.is_none() {
							return Ok(None);
						}
						Ok(
							if unary.expression.evaluate(nc_table, scope_id, scope)?.unwrap().value == BigInt::from(0) {
								Some(NumericConstant::new(
									BigInt::from(1),
									None,
									None,
									Some(NumericConstantBase::Boolean),
								))
							}
							else {
								Some(NumericConstant::new(
									BigInt::from(0),
									None,
									None,
									Some(NumericConstantBase::Boolean),
								))
							},
						)
					},
					BitwiseNot => Ok(NumericConstant::new_from_unary(
						unary.expression.evaluate(nc_table, scope_id, scope)?,
						|e| !e,
					)),
					Minus => {
						let other = unary.expression.evaluate(nc_table, scope_id, scope)?;
						// FIXME if let Some(false) = other.signed {
						// FIXME 	// report an error
						// FIXME }
						Ok(NumericConstant::new_from_unary(other, |e| -e))
					},
					Plus => Ok(NumericConstant::new_from_unary(
						unary.expression.evaluate(nc_table, scope_id, scope)?,
						|e| e * (-1),
					)),
				}
			},
			Expression::UnaryCastExpression(expr) => report_not_allowed_expression(expr.location, "unary cast"), // nie bedzie
			Expression::BinaryExpression(binop) => {
				let lhs = binop.lhs.evaluate(nc_table, scope_id, scope)?;
				let rhs = binop.rhs.evaluate(nc_table, scope_id, scope)?;
				if lhs.is_none() || rhs.is_none() {
					return Ok(None);
				}
				use crate::core::numeric_constant::*;
				use crate::parser::ast::BinaryOpcode::*;
				match binop.code {
					Multiplication => Ok(NumericConstant::new_from_binary(lhs, rhs, |e1, e2| e1 * e2)),
					Division => {
						if rhs.clone().unwrap().value.is_zero() {
							return Err(miette::Report::new(
								SemanticError::DivisionByZero
									.to_diagnostic_builder()
									.label(binop.rhs.get_location(), "Division by zero is not allowed")
									.build(),
							));
						}

						Ok(NumericConstant::new_from_binary(lhs, rhs, |e1, e2| e1 / e2))
					},
					Addition => Ok(NumericConstant::new_from_binary(lhs, rhs, |e1, e2| e1 + e2)),
					Subtraction => Ok(NumericConstant::new_from_binary(lhs, rhs, |e1, e2| e1 - e2)),
					Modulo => {
						if rhs.is_some() {
							if rhs.clone().unwrap().value.is_zero() {
								return Err(miette::Report::new(
									SemanticError::DivisionByZero
										.to_diagnostic_builder()
										.label(binop.rhs.get_location(), "It is not allowed to modulo by zero")
										.build(),
								));
							}
						}
						Ok(NumericConstant::new_from_binary(lhs, rhs, |e1, e2| e1 / e2))
					},
					Equal => Ok(if lhs.unwrap().value == rhs.unwrap().value {
						Some(NumericConstant::from_u64(
							1,
							Some(1),
							Some(false),
							Some(NumericConstantBase::Boolean),
						))
					}
					else {
						Some(NumericConstant::from_u64(
							0,
							Some(1),
							Some(false),
							Some(NumericConstantBase::Boolean),
						))
					}),
					NotEqual => Ok(if lhs.unwrap().value != rhs.unwrap().value {
						Some(NumericConstant::from_u64(
							1,
							Some(1),
							Some(false),
							Some(NumericConstantBase::Boolean),
						))
					}
					else {
						Some(NumericConstant::from_u64(
							0,
							Some(1),
							Some(false),
							Some(NumericConstantBase::Boolean),
						))
					}),
					LShift => {
						if rhs.clone().unwrap().value.sign() == Sign::Minus {
							return Err(miette::Report::new(
								SemanticError::ShiftByNegativeNumber
									.to_diagnostic_builder()
									.label(binop.rhs.get_location(), "Shift by negative number is not allowed")
									.build(),
							));
						}
						else {
							let mut i = BigInt::from(0);
							let mut lhs = lhs.clone().unwrap();
							while i < rhs.clone().unwrap().value {
								lhs.value = lhs.value << 1;
								i += BigInt::from(1);
							}
							Ok(Some(lhs))
						}
					},
					RShift => {
						if rhs.clone().unwrap().value.sign() == Sign::Minus {
							return Err(miette::Report::new(
								SemanticError::ShiftByNegativeNumber
									.to_diagnostic_builder()
									.label(binop.rhs.get_location(), "Shift by negative number is not allowed")
									.build(),
							));
						}
						else {
							let mut i = BigInt::from(0);
							let mut lhs = lhs.clone().unwrap();
							while i < rhs.clone().unwrap().value {
								lhs.value = lhs.value >> 1;
								i += BigInt::from(1);
							}
							Ok(Some(lhs))
						}
					},
					BitwiseAnd => Ok(NumericConstant::new_from_binary(lhs, rhs, |e1, e2| e1 & e2)),
					BitwiseOr => Ok(NumericConstant::new_from_binary(lhs, rhs, |e1, e2| e1 | e2)),
					BitwiseXor => Ok(NumericConstant::new_from_binary(lhs, rhs, |e1, e2| e1 ^ e2)),
					Less => Ok(if lhs.unwrap().value < rhs.unwrap().value {
						Some(NumericConstant::new_true())
					}
					else {
						Some(NumericConstant::new_false())
					}),
					Greater => Ok(if lhs.unwrap().value > rhs.unwrap().value {
						Some(NumericConstant::new_true())
					}
					else {
						Some(NumericConstant::new_false())
					}),
					LessEqual => Ok(if lhs.unwrap().value <= rhs.unwrap().value {
						Some(NumericConstant::new_true())
					}
					else {
						Some(NumericConstant::new_false())
					}),
					GreaterEqual => Ok(if lhs.unwrap().value >= rhs.unwrap().value {
						Some(NumericConstant::new_true())
					}
					else {
						Some(NumericConstant::new_false())
					}),
					LogicalAnd => Ok(
						if lhs.unwrap().value != BigInt::from(0) && rhs.unwrap().value != BigInt::from(0) {
							Some(NumericConstant::new_true())
						}
						else {
							Some(NumericConstant::new_false())
						},
					),
					LogicalOr => Ok(
						if lhs.unwrap().value != BigInt::from(0) || rhs.unwrap().value != BigInt::from(0) {
							Some(NumericConstant::new_true())
						}
						else {
							Some(NumericConstant::new_false())
						},
					),
				}
			},
		}
	}
	// deprecated
	pub fn get_slice(
		&self,
		nc_table: &crate::lexer::NumericConstantTable,
		id_table: &crate::lexer::IdTable,
		scope_id: usize,
		scope: &ModuleImplementationScope,
		additional_ctx: Option<&AdditionalContext>,
	) -> miette::Result<SignalSlice> {
		use self::Expression::*;
		match self {
			Identifier(id) => {
				let signal_id = scope.get_api_id(scope_id, &id.id).unwrap();
				Ok(SignalSlice {
					signal: signal_id,
					indices: vec![],
				})
			},
			ParenthesizedExpression(expr) => {
				expr.expression
					.get_slice(nc_table, id_table, scope_id, scope, additional_ctx)
			},
			PostfixWithIndex(ind) => {
				let index_expr = ind.index.codegen(nc_table, id_table, scope_id, scope, additional_ctx)?;
				let mut slice = ind
					.expression
					.get_slice(nc_table, id_table, scope_id, scope, additional_ctx)?;
				slice.indices.push(index_expr);
				Ok(slice)
			},
			_ => {
				debug!("expr {:?}", self);
				unreachable!()
			},
		}
	}
	pub fn is_signedness_specified(
		&self,
		global_ctx: &GlobalAnalyzerContext,
		local_ctx: &LocalAnalyzerContext,
		current_scope: usize,
	) -> bool {
		use Expression::*;
		match self {
			Number(nc) => {
				let constant = global_ctx.nc_table.get_value(&nc.key);
				match constant.signed {
					Some(val) => val,
					None => false,
				}
			},
			BinaryExpression(binop) => {
				binop.lhs.is_signedness_specified(global_ctx, local_ctx, current_scope)
					|| binop.rhs.is_signedness_specified(global_ctx, local_ctx, current_scope)
			},
			UnaryOperatorExpression(unary) => {
				use crate::parser::ast::UnaryOpcode::*;
				match unary.code {
					Minus => true,
					Plus => true,
					_ => unary
						.expression
						.is_signedness_specified(global_ctx, local_ctx, current_scope),
				}
			},
			Identifier(_) => todo!(),
			ParenthesizedExpression(expr) => {
				expr.expression
					.is_signedness_specified(global_ctx, local_ctx, current_scope)
			},
			MatchExpression(_) => todo!(),
			ConditionalExpression(_) => todo!(),
			Tuple(_) => unreachable!(),
			TernaryExpression(tern) => {
				tern.true_branch
					.is_signedness_specified(global_ctx, local_ctx, current_scope)
					|| tern
						.false_branch
						.is_signedness_specified(global_ctx, local_ctx, current_scope)
			},
			PostfixWithIndex(_) => true, // FIXME
			PostfixWithRange(_) => true,
			PostfixWithArgs(_) => todo!(),
			PostfixWithId(_) => todo!(),
			UnaryCastExpression(_) => todo!(),
		}
	}
	pub fn is_lvalue(&self) -> bool {
		use Expression::*;
		match self {
			Identifier(_) => true,
			PostfixWithIndex(_) => true,
			PostfixWithRange(_) => true,
			ParenthesizedExpression(expr) => expr.expression.is_lvalue(),
			_ => false,
		}
	}
	pub fn is_width_specified(
		&self,
		global_ctx: &GlobalAnalyzerContext,
		local_ctx: &LocalAnalyzerContext,
		current_scope: usize,
	) -> bool {
		use Expression::*;
		match self {
			Number(nc) => {
				let constant = global_ctx.nc_table.get_value(&nc.key);
				match constant.width {
					Some(_) => true,
					None => false,
				}
			},
			Identifier(id) => {
				let var = local_ctx.scope.get_variable(current_scope, &id.id).unwrap();
				match &var.var.kind {
					VariableKind::Signal(sig) => {
						use SignalType::*;
						match &sig.signal_type {
							Bus(bus) => bus.width.is_some(),
							Wire(_) => true,
							Auto(_) => false,
						}
					},
					_ => false,
				}
			},
			ParenthesizedExpression(expr) => expr.expression.is_width_specified(global_ctx, local_ctx, current_scope),
			MatchExpression(m) => {
				m.get_default()
					.unwrap()
					.expression
					.is_width_specified(global_ctx, local_ctx, current_scope) //FIXME
			},
			ConditionalExpression(_) => todo!(),
			Tuple(_) => todo!(),
			TernaryExpression(tern) => {
				tern.true_branch
					.is_width_specified(global_ctx, local_ctx, current_scope)
					|| tern
						.false_branch
						.is_width_specified(global_ctx, local_ctx, current_scope)
			},
			PostfixWithIndex(_) => true,
			PostfixWithRange(_) => true,
			PostfixWithArgs(_) => todo!(),
			PostfixWithId(_) => false,
			UnaryOperatorExpression(_) => true,
			UnaryCastExpression(_) => true,
			BinaryExpression(_) => true,
		}
	}
	pub fn codegen(
		&self,
		nc_table: &crate::core::NumericConstantTable,
		id_table: &crate::lexer::IdTable,
		scope_id: usize,
		scope: &ModuleImplementationScope,
		additional_ctx: Option<&AdditionalContext>,
	) -> miette::Result<hirn::design::Expression> {
		use self::Expression::*;
		match self {
			Number(num) => {
				if let Some(ncs) = additional_ctx {
					log::debug!("Location is {:?}", self.get_location());
					log::debug!("ncs.nc_widths is {:?}", ncs.ncs_to_be_exted);
					if let Some(loc) = ncs.ncs_to_be_exted.get(&self.get_location()) {
						debug!("Found a constant to be extended {:?}", loc);
						let constant = nc_table.get_by_key(&num.key).unwrap();
						let value: BigInt = constant.value.clone();
						let width_loc = scope.get_expression(*loc);
						let width = width_loc.expression.codegen(
							nc_table,
							id_table,
							width_loc.scope_id,
							scope,
							additional_ctx,
						)?;
						let signed = if let Some(nc) = ncs.nc_widths.get(&self.get_location()) {
							log::debug!("We will read sign!");
							match nc.signed {
								Some(s) => s,
								None => true,
							}
						}
						else {
							match constant.signed {
								Some(s) => s,
								None => true,
							}
						};
						log::debug!("Sign is {:?}", signed);
						let constant = hirn::design::Expression::Constant(
							hirn::design::NumericConstant::from_bigint(
								constant.value.clone(),
								if signed {
									hirn::design::SignalSignedness::Signed
								}
								else {
									hirn::design::SignalSignedness::Unsigned
								},
								max(value.bits() + if signed { 1 } else { 0 }, 1),
							)
							.unwrap(),
						);
						if signed {
							return Ok(hirn::design::Expression::Builtin(hirn::design::BuiltinOp::SignExtend {
								expr: Box::new(constant),
								width: Box::new(width),
							}));
						}
						else {
							return Ok(hirn::design::Expression::Builtin(hirn::design::BuiltinOp::ZeroExtend {
								expr: Box::new(constant),
								width: Box::new(width),
							}));
						}
					}
					if let Some(nc) = ncs.nc_widths.get(&num.location) {
						return Ok(hirn::design::Expression::Constant(
							hirn::design::NumericConstant::from_bigint(
								nc.value.clone(),
								match nc.signed {
									Some(val) => {
										if val {
											hirn::design::SignalSignedness::Signed
										}
										else {
											hirn::design::SignalSignedness::Unsigned
										}
									},
									None => hirn::design::SignalSignedness::Signed,
								},
								nc.width.unwrap_or(64).into(),
							)
							.unwrap(),
						));
					}
					//if let Some(loc) = ncs.ncs_to_be_exted.get(&self.get_location()){
					//	debug!("Found a constant to be extended {:?}", loc);
					//	let constant = nc_table.get_by_key(&num.key).unwrap();
					//	let value:BigInt = constant.value.clone();
					//	let width_loc = scope.evaluated_expressions.get(loc).unwrap().clone();
					//	let width = width_loc.expression.codegen(nc_table, id_table, width_loc.scope_id, scope, additional_ctx)?;
					//	let signed = match constant.signed {
					//		Some(s) => s,
					//		None => true,
					//	};
					//	let constant = hirn::design::Expression::Constant(
					//		hirn::design::NumericConstant::from_bigint(
					//			constant.value.clone(),
					//			if signed {
					//				hirn::design::SignalSignedness::Signed
					//			}
					//			else {
					//				hirn::design::SignalSignedness::Unsigned
					//			},
					//			(value.bits() + BigInt::from(1)).to_u64().unwrap()
					//		)
					//		.unwrap(),
					//	);
					//	return Ok(hirn::design::Expression::Builtin(hirn::design::BuiltinOp::SignExtend {
					//		expr: Box::new(constant),
					//		width: Box::new(width),
					//	}));
					//}
				}
				let constant = nc_table.get_by_key(&num.key).unwrap();
				let signed = match constant.signed {
					Some(s) => s,
					None => true,
				};
				let w = match constant.width.is_some() {
					true => constant.width.unwrap(),
					_ => 64,
				};
				debug!("Width is {:?}", w);
				Ok(hirn::design::Expression::Constant(
					hirn::design::NumericConstant::from_bigint(
						constant.value.clone(),
						if signed {
							hirn::design::SignalSignedness::Signed
						}
						else {
							hirn::design::SignalSignedness::Unsigned
						},
						w.into(),
					)
					.unwrap(),
				))
			},
			Identifier(id) => {
				let signal_id = scope.get_api_id(scope_id, &id.id).unwrap();
				Ok(signal_id.into())
			},
			ParenthesizedExpression(expr) => {
				expr.expression
					.codegen(nc_table, id_table, scope_id, scope, additional_ctx)
			},
			MatchExpression(match_expr) => {
				let def = match_expr.get_default().unwrap();
				let mut builder = hirn::design::Expression::new_conditional(def.expression.codegen(
					nc_table,
					id_table,
					scope_id,
					scope,
					additional_ctx,
				)?);
				for stmt in &match_expr.statements {
					let cond = match_expr
						.value
						.codegen(nc_table, id_table, scope_id, scope, additional_ctx)?;
					match &stmt.antecedent {
						MatchExpressionAntecendent::Expression {
							expressions,
							location: _,
						} => {
							let val = stmt
								.expression
								.codegen(nc_table, id_table, scope_id, scope, additional_ctx)?;
							for expr in expressions {
								builder = builder.branch(
									hirn::design::Expression::Binary(hirn::design::BinaryExpression {
										lhs: Box::new(cond.clone()),
										op: hirn::design::BinaryOp::Equal,
										rhs: Box::new(expr.codegen(
											nc_table,
											id_table,
											scope_id,
											scope,
											additional_ctx,
										)?),
									}),
									val.clone(),
								);
							}
						},
						MatchExpressionAntecendent::Default { location: _ } => (),
					};
				}
				Ok(builder.build())
			},
			ConditionalExpression(cond) => {
				let def = cond.get_default().unwrap();
				let mut builder = hirn::design::Expression::new_conditional(def.expression.codegen(
					nc_table,
					id_table,
					scope_id,
					scope,
					additional_ctx,
				)?);
				for stmt in &cond.statements {
					match &stmt.antecedent {
						MatchExpressionAntecendent::Expression {
							expressions,
							location: _,
						} => {
							let val = stmt
								.expression
								.codegen(nc_table, id_table, scope_id, scope, additional_ctx)?;
							for expr in expressions {
								builder = builder.branch(
									expr.codegen(nc_table, id_table, scope_id, scope, additional_ctx)?,
									val.clone(),
								);
							}
						},
						MatchExpressionAntecendent::Default { location: _ } => (),
					};
				}
				Ok(builder.build())
			},
			Tuple(_) => unreachable!(),
			TernaryExpression(ternary) => {
				let cond = ternary
					.condition
					.codegen(nc_table, id_table, scope_id, scope, additional_ctx)?;
				let true_branch = ternary
					.true_branch
					.codegen(nc_table, id_table, scope_id, scope, additional_ctx)?;
				let false_branch = ternary
					.false_branch
					.codegen(nc_table, id_table, scope_id, scope, additional_ctx)?;
				let builder = hirn::design::Expression::new_conditional(false_branch);
				Ok(builder.branch(cond, true_branch).build())
			},
			PostfixWithIndex(ind) => {
				if let Some(ctx) = additional_ctx {
					let is_array = ctx.array_or_bus.get(&self.get_location()).unwrap().clone();
					let index = ind.index.codegen(nc_table, id_table, scope_id, scope, additional_ctx)?;
					if is_array {
						let mut expr = ind
							.expression
							.get_slice(nc_table, id_table, scope_id, scope, additional_ctx)?;
						expr.indices.push(index);
						return Ok(expr.into());
					}
					else {
						let expr = ind
							.expression
							.codegen(nc_table, id_table, scope_id, scope, additional_ctx)?;
						return Ok(hirn::design::Expression::Builtin(hirn::design::BuiltinOp::BitSelect {
							expr: Box::new(expr),
							index: Box::new(index),
						}));
					}
				}
				unreachable!()
			},
			PostfixWithRange(range) => {
				let expr = range
					.expression
					.codegen(nc_table, id_table, scope_id, scope, additional_ctx)?;
				let mut msb = range
					.range
					.rhs
					.codegen(nc_table, id_table, scope_id, scope, additional_ctx)?;
				let lsb = range
					.range
					.lhs
					.codegen(nc_table, id_table, scope_id, scope, additional_ctx)?;
				use RangeOpcode::*;
				let signed_one = scope.ext_signedness.get(&self.get_location()).unwrap();
				let one = match signed_one {
					true => hirn::design::Expression::Constant(hirn::design::NumericConstant::new_signed(1.into())),
					false => hirn::design::Expression::Constant(hirn::design::NumericConstant::new_unsigned(1.into())),
				};
				match range.range.code {
					Colon => (),
<<<<<<< HEAD
					PlusColon => msb = msb + lsb.clone() - one,
=======
					PlusColon => {
						msb = msb + lsb.clone()
							- hirn::design::Expression::Constant(hirn::design::NumericConstant::new_signed(1.into()))
					},
>>>>>>> 6243495d
					ColonLessThan => {
						msb = msb
							- one
					},
				}
				Ok(hirn::design::Expression::Builtin(hirn::design::BuiltinOp::BusSelect {
					expr: Box::new(expr),
					msb: Box::new(msb),
					lsb: Box::new(lsb),
				}))
			},
			PostfixWithArgs(function) => {
				let func_name = id_table.get_value(&function.id);
				match func_name.as_str() {
					"trunc" => {
						let expr = function.argument_list.first().unwrap().codegen(
							nc_table,
							id_table,
							scope_id,
							scope,
							additional_ctx,
						)?;
						let width = scope.widths.get(&function.location).unwrap().clone(); //FIXME
						log::debug!("Width is {:?}", width);
						if let Some(loc) = width.get_location() {
							let op = hirn::design::BuiltinOp::BusSelect {
								expr: Box::new(expr),
								msb: Box::new(
									scope.get_expression(loc).expression.codegen(
										nc_table,
										id_table,
										scope_id,
										scope,
										additional_ctx,
									)? - hirn::design::Expression::Constant(hirn::design::NumericConstant::new_signed(
										BigInt::from(1),
									)),
								),
								lsb: Box::new(hirn::design::Expression::Constant(
									hirn::design::NumericConstant::new_signed(BigInt::from(0)),
								)),
							};
							return Ok(hirn::design::Expression::Builtin(op));
						}
						if let Some(val) = &width.get_value() {
							let op = hirn::design::BuiltinOp::BusSelect {
								expr: Box::new(expr),
								msb: Box::new(hirn::design::Expression::Constant(
									hirn::design::NumericConstant::new_unsigned(val.clone() - 1),
								)),
								lsb: Box::new(hirn::design::Expression::Constant(
									hirn::design::NumericConstant::new_unsigned(BigInt::from(0)),
								)),
							};
							return Ok(hirn::design::Expression::Builtin(op));
						}
						unreachable!()
					},
					"zeros" => {
						let expr = hirn::design::NumericConstant::from_bigint(
							0.into(),
							hirn::design::SignalSignedness::Unsigned,
							1,
						)
						.unwrap(); // FIXME
						let count = function.argument_list.first().unwrap().codegen(
							nc_table,
							id_table,
							scope_id,
							scope,
							additional_ctx,
						)?;
						debug!("Count is {:?}", count);
						debug!("Expr is {:?}", expr);
						Ok(hirn::design::Expression::Builtin(hirn::design::BuiltinOp::Replicate {
							expr: Box::new(expr.into()),
							count: Box::new(count),
						}))
					},
					"ones" => {
						let expr = hirn::design::NumericConstant::from_bigint(
							1.into(),
							hirn::design::SignalSignedness::Unsigned,
							1,
						)
						.unwrap(); // FIXME
						let count = function.argument_list.first().unwrap().codegen(
							nc_table,
							id_table,
							scope_id,
							scope,
							additional_ctx,
						)?;
						Ok(hirn::design::Expression::Builtin(hirn::design::BuiltinOp::Replicate {
							expr: Box::new(expr.into()),
							count: Box::new(count),
						}))
					},
					"zext" | "ext" | "sext" => {
						let expr = function.argument_list.first().unwrap().codegen(
							nc_table,
							id_table,
							scope_id,
							scope,
							additional_ctx,
						)?;
						let width = scope.widths.get(&function.location).unwrap().clone(); //FIXME
						log::debug!("Width is {:?}", width);
						if let Some(loc) = width.get_location() {
							let op = match func_name.as_str() {
								"zext" => hirn::design::BuiltinOp::ZeroExtend {
									expr: Box::new(expr),
									width: Box::new(scope.get_expression(loc).expression.codegen(
										nc_table,
										id_table,
										scope_id,
										scope,
										additional_ctx,
									)?),
								},
								"ext" => match scope.ext_signedness.get(&self.get_location()).unwrap() {
									true => hirn::design::BuiltinOp::SignExtend {
										expr: Box::new(expr),
										width: Box::new(scope.get_expression(loc).expression.codegen(
											nc_table,
											id_table,
											scope_id,
											scope,
											additional_ctx,
										)?),
									},
									false => hirn::design::BuiltinOp::ZeroExtend {
										expr: Box::new(expr),
										width: Box::new(scope.get_expression(loc).expression.codegen(
											nc_table,
											id_table,
											scope_id,
											scope,
											additional_ctx,
										)?),
									},
								},
								"sext" => hirn::design::BuiltinOp::SignExtend {
									expr: Box::new(expr),
									width: Box::new(scope.get_expression(loc).expression.codegen(
										nc_table,
										id_table,
										scope_id,
										scope,
										additional_ctx,
									)?),
								},
								_ => unreachable!(),
							};
							return Ok(hirn::design::Expression::Builtin(op));
						}
						if let Some(val) = &width.get_value() {
							let op = match func_name.as_str() {
								"zext" => hirn::design::BuiltinOp::ZeroExtend {
									expr: Box::new(expr),
									width: Box::new(hirn::design::Expression::Constant(
										hirn::design::NumericConstant::new_unsigned(val.clone()),
									)),
								},
								"ext" => match scope.ext_signedness.get(&self.get_location()).unwrap() {
									true => hirn::design::BuiltinOp::SignExtend {
										expr: Box::new(expr),
										width: Box::new(hirn::design::Expression::Constant(
											hirn::design::NumericConstant::new_unsigned(val.clone()),
										)),
									},
									false => hirn::design::BuiltinOp::ZeroExtend {
										expr: Box::new(expr),
										width: Box::new(hirn::design::Expression::Constant(
											hirn::design::NumericConstant::new_unsigned(val.clone()),
										)),
									},
								},
								"sext" => hirn::design::BuiltinOp::SignExtend {
									expr: Box::new(expr),
									width: Box::new(hirn::design::Expression::Constant(
										hirn::design::NumericConstant::new_unsigned(val.clone()),
									)),
								},
								_ => unreachable!(),
							};
							return Ok(hirn::design::Expression::Builtin(op));
						}
						unreachable!()
					},
					"join" => {
						let mut exprs = Vec::new();
						for expr in &function.argument_list {
							exprs.push(expr.codegen(nc_table, id_table, scope_id, scope, additional_ctx)?);
						}
						Ok(hirn::design::Expression::Builtin(hirn::design::BuiltinOp::Join(exprs)))
					},
					"rep" => {
						let expr = function.argument_list.first().unwrap().codegen(
							nc_table,
							id_table,
							scope_id,
							scope,
							additional_ctx,
						)?;
						let count = function.argument_list.last().unwrap().codegen(
							nc_table,
							id_table,
							scope_id,
							scope,
							additional_ctx,
						)?;
						Ok(hirn::design::Expression::Builtin(hirn::design::BuiltinOp::Replicate {
							expr: Box::new(expr),
							count: Box::new(count),
						}))
					},
					"fold_or" => {
						let expr = function.argument_list.first().unwrap().codegen(
							nc_table,
							id_table,
							scope_id,
							scope,
							additional_ctx,
						)?;
						Ok(hirn::design::Expression::Unary(hirn::design::UnaryExpression {
							op: hirn::design::UnaryOp::ReductionOr,
							operand: Box::new(expr),
						}))
					},
					"fold_xor" => {
						let expr = function.argument_list.first().unwrap().codegen(
							nc_table,
							id_table,
							scope_id,
							scope,
							additional_ctx,
						)?;
						Ok(hirn::design::Expression::Unary(hirn::design::UnaryExpression {
							op: hirn::design::UnaryOp::ReductionXor,
							operand: Box::new(expr),
						}))
					},
					"fold_and" => {
						let expr = function.argument_list.first().unwrap().codegen(
							nc_table,
							id_table,
							scope_id,
							scope,
							additional_ctx,
						)?;
						Ok(hirn::design::Expression::Unary(hirn::design::UnaryExpression {
							op: hirn::design::UnaryOp::ReductionAnd,
							operand: Box::new(expr),
						}))
					},
					_ => unreachable!(),
				}
			},
			PostfixWithId(postfix) => {
				let var = scope.get_variable(scope_id, &postfix.expression).unwrap();
				match &var.var.kind {
					VariableKind::ModuleInstance(instance) => match &instance.kind {
						ModuleInstanceKind::Register(m) => match id_table.get_value(&postfix.id).as_str() {
							"data" => Ok(scope.get_api_id_by_internal_id(m.data).unwrap().into()),
							"en" => Ok(scope.get_api_id_by_internal_id(m.enable).unwrap().into()),
							"next" => Ok(scope.get_api_id_by_internal_id(m.next).unwrap().into()),
							"clk" => Ok(scope.get_api_id_by_internal_id(m.clk).unwrap().into()),
							"nreset" => Ok(scope.get_api_id_by_internal_id(m.nreset).unwrap().into()),
							_ => unreachable!(),
						},
						ModuleInstanceKind::Module(m) => {
							let var = m.interface.get(&postfix.id).unwrap();
							Ok(scope.get_api_id_by_internal_id(*var).unwrap().into())
						},
					},
					_ => unreachable!(),
				}
			},
			UnaryOperatorExpression(unary) => {
				use crate::parser::ast::UnaryOpcode::*;
				let operand = unary
					.expression
					.codegen(nc_table, id_table, scope_id, scope, additional_ctx)?;
				match unary.code {
					LogicalNot => Ok(!operand),
					BitwiseNot => Ok(hirn::design::Expression::Unary(hirn::design::UnaryExpression {
						op: hirn::design::UnaryOp::BitwiseNot,
						operand: Box::new(operand),
					})),
					Minus => Ok(-operand),
					Plus => Ok(operand),
				}
			},
			UnaryCastExpression(unary_cast) => {
				let src = unary_cast
					.expression
					.codegen(nc_table, id_table, scope_id, scope, additional_ctx)?;
				let cast = additional_ctx.unwrap().casts.get(&self.get_location()).unwrap();
				use SignalSensitivity::*;
				let sensitivity = match &cast.dest_sensitivity {
					Async(_) => Some(hirn::design::SignalSensitivity::Async),
					Comb(list, _) => {
						let mut new_list = hirn::design::ClockSensitivityList::new_empty();
						for edge in &list.list {
							let id = scope.get_api_id_by_internal_id(edge.clock_signal).unwrap();
							let new_edge = hirn::design::EdgeSensitivity {
								clock_signal: id,
								on_rising: edge.on_rising,
							};
							new_list.push(new_edge);
						}
						Some(hirn::design::SignalSensitivity::Comb(new_list))
					},
					Sync(list, _) => {
						let mut new_list = hirn::design::ClockSensitivityList::new_empty();
						for edge in &list.list {
							let id = scope.get_api_id_by_internal_id(edge.clock_signal).unwrap();
							let new_edge = hirn::design::EdgeSensitivity {
								clock_signal: id,
								on_rising: edge.on_rising,
							};
							new_list.push(new_edge);
						}
						Some(hirn::design::SignalSensitivity::Sync(new_list))
					},
					Clock(..) => Some(hirn::design::SignalSensitivity::Clock),
					Const(_) => Some(hirn::design::SignalSensitivity::Const),
					NoSensitivity => None,
				};
				use SignalSignedness::*;
				let signedness = match &cast.dest_signedness {
					Signed(_) => Some(hirn::design::SignalSignedness::Signed),
					Unsigned(_) => Some(hirn::design::SignalSignedness::Unsigned),
					NoSignedness => None,
				};
				Ok(hirn::design::Expression::Cast(hirn::design::CastExpression {
					src: Box::new(src),
					signedness,
					sensitivity,
				}))
			},
			BinaryExpression(binop) => {
				use crate::parser::ast::BinaryOpcode::*;
				let lhs = binop.lhs.codegen(nc_table, id_table, scope_id, scope, additional_ctx)?;
				let rhs = binop.rhs.codegen(nc_table, id_table, scope_id, scope, additional_ctx)?;
				match binop.code {
					Multiplication => Ok(lhs * rhs),
					Division => Ok(lhs / rhs),
					Addition => Ok(lhs + rhs),
					Subtraction => Ok(lhs - rhs),
					Modulo => Ok(lhs % rhs),
					Equal => Ok(hirn::design::Expression::Binary(hirn::design::BinaryExpression {
						lhs: Box::new(lhs),
						op: hirn::design::BinaryOp::Equal,
						rhs: Box::new(rhs),
					})),
					NotEqual => Ok(hirn::design::Expression::Binary(hirn::design::BinaryExpression {
						lhs: Box::new(lhs),
						op: hirn::design::BinaryOp::NotEqual,
						rhs: Box::new(rhs),
					})),
					LShift => Ok(lhs << rhs),
					RShift => Ok(lhs >> rhs),
					BitwiseAnd => Ok(lhs & rhs),
					BitwiseOr => Ok(lhs | rhs),
					BitwiseXor => Ok(lhs ^ rhs),
					Less => Ok(hirn::design::Expression::Binary(hirn::design::BinaryExpression {
						lhs: Box::new(lhs),
						op: hirn::design::BinaryOp::Less,
						rhs: Box::new(rhs),
					})),
					Greater => Ok(hirn::design::Expression::Binary(hirn::design::BinaryExpression {
						lhs: Box::new(lhs),
						op: hirn::design::BinaryOp::Greater,
						rhs: Box::new(rhs),
					})),
					LessEqual => Ok(hirn::design::Expression::Binary(hirn::design::BinaryExpression {
						lhs: Box::new(lhs),
						op: hirn::design::BinaryOp::LessEqual,
						rhs: Box::new(rhs),
					})),
					GreaterEqual => Ok(hirn::design::Expression::Binary(hirn::design::BinaryExpression {
						lhs: Box::new(lhs),
						op: hirn::design::BinaryOp::GreaterEqual,
						rhs: Box::new(rhs),
					})),
					LogicalAnd => Ok(hirn::design::Expression::Binary(hirn::design::BinaryExpression {
						lhs: Box::new(lhs),
						op: hirn::design::BinaryOp::LogicalAnd,
						rhs: Box::new(rhs),
					})),
					LogicalOr => Ok(hirn::design::Expression::Binary(hirn::design::BinaryExpression {
						lhs: Box::new(lhs),
						op: hirn::design::BinaryOp::LogicalOr,
						rhs: Box::new(rhs),
					})),
				}
			},
		}
	}
	pub fn is_generic(
		&self,
		global_ctx: &GlobalAnalyzerContext,
		scope_id: usize,
		local_ctx: &LocalAnalyzerContext,
	) -> miette::Result<bool> {
		use Expression::*;
		match self {
			Identifier(id) => match local_ctx.scope.get_variable(scope_id, &id.id) {
				Some(x) => match x.var.kind {
					crate::analyzer::VariableKind::Generic(_) => Ok(true),
					_ => Ok(false),
				},
				None => Err(miette::Report::new(
					SemanticError::VariableNotDeclared
						.to_diagnostic_builder()
						.label(id.location, "This variable is not defined in this scope")
						.build(),
				)),
			},
			PostfixWithIndex(id) => id.expression.is_generic(global_ctx, scope_id, local_ctx),
			PostfixWithId(module_inst) => {
				let m = local_ctx.scope.get_variable(scope_id, &module_inst.expression);
				match m {
					Some(var) => match &var.var.kind {
						crate::analyzer::VariableKind::ModuleInstance(instance) => match &instance.kind {
							crate::analyzer::ModuleInstanceKind::Module(m) => {
								for var in &m.interface {
									if var.0 == &module_inst.id {
										return Ok(local_ctx
											.scope
											.get_intermidiate_signal(*var.1)
											.var
											.kind
											.is_generic());
									}
								}
								Ok(false)
							},
							crate::analyzer::ModuleInstanceKind::Register(_) => Ok(false),
						},
						_ => {
							return Err(miette::Report::new(
								SemanticError::IdNotSubscriptable
									.to_diagnostic_builder()
									.label(module_inst.location, "This variable cannot be subscripted")
									.build(),
							))
						},
					},
					None => {
						return Err(miette::Report::new(
							SemanticError::VariableNotDeclared
								.to_diagnostic_builder()
								.label(module_inst.location, "This variable is not defined in this scope")
								.build(),
						))
					},
				}
			},
			_ => Ok(false),
		}
	}
	pub fn evaluate_type(
		&self,
		global_ctx: &GlobalAnalyzerContext,
		scope_id: usize,
		local_ctx: &mut Box<LocalAnalyzerContext>,
		coupling_type: Signal,
		is_lhs: bool,
		location: SourceSpan,
	) -> miette::Result<Signal> {
		use Expression::*;
		match self {
			Number(num) => {
				debug!("Number is {:?}", num.location);
				// if coupling type is none, width must be known
				let width = coupling_type.width();
				let key = &num.key;
				let mut constant = match local_ctx.nc_widths.get(&self.get_location()) {
					Some(nc) => {
						if local_ctx.ncs_to_be_exted.contains_key(&self.get_location()) {
							global_ctx.nc_table.get_by_key(key).unwrap().clone()
						}
						else {
							nc.clone()
						}
					},
					None => global_ctx.nc_table.get_by_key(key).unwrap().clone(),
				};
				let mut sig = Signal::new_from_constant(&constant, num.location);
				match (width, sig.width()) {
					(None, None) => {},
					(None, Some(_)) => (),
					(Some(val), None) => {
						debug!("Setting width of {:?} to {:?} in local_ctx", constant, val);
						match val.get_value() {
							Some(value) => {
								constant.width = Some(value.to_u32().unwrap());
								log::debug!("NC is now {:?}", constant);
								sig.set_width(
									BusWidth::Evaluated(NumericConstant::from_u64(
										constant.width.unwrap() as u64,
										None,
										None,
										None,
									)),
									sig.get_signedness(),
									location,
								);
								local_ctx.nc_widths.insert(self.get_location(), constant.clone());
								if let Some(loc) = val.get_location() {
									log::debug!("Inserting {:?} to be extended", loc);
									local_ctx.ncs_to_be_exted.insert(self.get_location(), loc);
								}
							},
							None => {
								log::debug!("Inserting {:?} to be extended", self.get_location());
								local_ctx
									.ncs_to_be_exted
									.insert(self.get_location(), val.get_location().unwrap());
								log::debug!("ncs_to_be_exted is now {:?}", local_ctx.ncs_to_be_exted);
								sig.set_width(val, sig.get_signedness(), location);
							},
						}
					},
					(Some(coming), Some(original)) => {
						log::debug!("Coming: {:?}", coming);
						log::debug!("Original: {:?}", original);
						if coming != original {
							return Err(miette::Report::new(
								SemanticError::WidthMismatch
									.to_diagnostic_builder()
									.label(
										num.location,
										format!("Width of this expression is {}", original.get_value().unwrap())
											.as_str(),
									)
									.label(location, "Width mismach in this expression")
									.label(
										coupling_type.get_width_location().unwrap(),
										format!("Width of this expression is {}", coming.get_value().unwrap()).as_str(),
									)
									.build(),
							));
						}
					},
				}
				use crate::analyzer::SignalSignedness::*;
				log::debug!("After width constant is {:?}", constant);
				if coupling_type.is_signedness_specified() {
					match (coupling_type.get_signedness(), sig.get_signedness()) {
						(Signed(_), Signed(_)) | (Unsigned(_), Unsigned(_)) => (),
						(Signed(loc1), Unsigned(loc2)) | (Unsigned(loc2), Signed(loc1)) => {
							report_signedness_mismatch(loc1, loc2)?;
						},
						(NoSignedness, _) => (),
						(Signed(loc), NoSignedness) => {
							constant.signed = Some(true);
							sig.set_signedness(SignalSignedness::Signed(loc), loc);
							local_ctx.nc_widths.insert(self.get_location(), constant.clone());
						},
						(Unsigned(loc), NoSignedness) => {
							constant.signed = Some(false);
							log::debug!("Setting signedness of unsigned");
							sig.set_signedness(SignalSignedness::Unsigned(loc), loc);
							log::debug!("Constant is now {:?}", constant);
							local_ctx.nc_widths.insert(self.get_location(), constant.clone());
						},
					}
				}
				Ok(sig)
			},
			Identifier(identifier) => {
				let mut var = match local_ctx.scope.get_variable(scope_id, &identifier.id) {
					Some(var) => var,
					None => {
						return Err(miette::Report::new(
							SemanticError::VariableNotDeclared
								.to_diagnostic_builder()
								.label(identifier.location, "This variable is not defined in this scope")
								.build(),
						))
					},
				}
				.clone();
				let mut sig = var.var.kind.to_signal().map_err(|err| {
					err.label(self.get_location(), "This identifier cannot represents a signal")
						.build()
				})?;
				debug!("Identifier {:?} is {:?}", identifier.id, sig);
				sig.evaluate_as_lhs(is_lhs, global_ctx, coupling_type, location)?;
				if var.var.kind == crate::analyzer::VariableKind::Signal(sig.clone()) {
					return Ok(sig);
				}
				var.var.kind = crate::analyzer::VariableKind::Signal(sig.clone());
				local_ctx.scope.redeclare_variable(var);
				Ok(sig)
			},
			ParenthesizedExpression(expr) => {
				expr.expression
					.evaluate_type(global_ctx, scope_id, local_ctx, coupling_type, is_lhs, location)
			},
			MatchExpression(match_expr) => {
				if match_expr.get_default().is_none() {
					return Err(miette::Report::new(
						SemanticError::ConditionalWithoutDefault
							.to_diagnostic_builder()
							.label(self.get_location(), "Match expression must have a default branch")
							.build(),
					));
				}
				let val = match_expr.value.evaluate_type(
					global_ctx,
					scope_id,
					local_ctx,
					Signal::new_empty(),
					is_lhs,
					location,
				)?;
				if val.is_array() {
					report_array(match_expr.value.get_location())?;
				}
				let mut res = Signal::new_empty();
				let mut present_already = HashMap::new();
				for stmt in &match_expr.statements {
					match &stmt.antecedent {
						MatchExpressionAntecendent::Expression {
							expressions,
							location: _,
						} => {
							for expr in expressions {
								let value = expr.evaluate(global_ctx.nc_table, scope_id, &local_ctx.scope)?.unwrap();
								if let Some(prev) = present_already.insert(value.value.clone(), expr.get_location()) {
									return Err(miette::Report::new(
										SemanticError::DuplicateMatchValue
											.to_diagnostic_builder()
											.label(prev, "Value is already present here in this match expression")
											.label(
												expr.get_location(),
												"This value is already present in this match expression",
											)
											.build(),
									));
								}
								let _ = expr.evaluate_type(
									//FIXME
									global_ctx,
									scope_id,
									local_ctx,
									val.clone(),
									is_lhs,
									match_expr.location,
								)?;
							}
						},
						MatchExpressionAntecendent::Default { location: _ } => (),
					};
					stmt.expression.evaluate_type(
						global_ctx,
						scope_id,
						local_ctx,
						coupling_type.clone(),
						is_lhs,
						location,
					)?;
					res = stmt.expression.evaluate_type(
						global_ctx,
						scope_id,
						local_ctx,
						coupling_type.clone(),
						is_lhs,
						match_expr.location,
					)?;
				}
				Ok(res)
			},
			ConditionalExpression(cond) => {
				if cond.get_default().is_none() {
					return Err(miette::Report::new(
						SemanticError::ConditionalWithoutDefault
							.to_diagnostic_builder()
							.label(self.get_location(), "Conditional expression must have a default branch")
							.build(),
					));
				}
				let mut res = Signal::new_empty();
				for stmt in &cond.statements {
					match &stmt.antecedent {
						MatchExpressionAntecendent::Expression {
							expressions,
							location: _,
						} => {
							for expr in expressions {
								expr.evaluate_type(
									global_ctx,
									scope_id,
									local_ctx,
									Signal::new_wire(expr.get_location()),
									is_lhs,
									cond.location,
								)?;
							}
						},
						MatchExpressionAntecendent::Default { location: _ } => (),
					};
					stmt.expression.evaluate_type(
						global_ctx,
						scope_id,
						local_ctx,
						coupling_type.clone(),
						is_lhs,
						location,
					)?;
					res = stmt.expression.evaluate_type(
						global_ctx,
						scope_id,
						local_ctx,
						coupling_type.clone(),
						is_lhs,
						cond.location,
					)?;
				}
				Ok(res)
			},
			Tuple(tuple) => {
				return Err(miette::Report::new(
					crate::CompilerError::FeatureNotImplementedYet
						.to_diagnostic_builder()
						.label(tuple.location, "Tuple is not implemented yet")
						.build(),
				))
			},
			TernaryExpression(ternary) => {
				let type_condition = ternary.condition.evaluate_type(
					global_ctx,
					scope_id,
					local_ctx,
					Signal::new_wire(self.get_location()),
					is_lhs,
					self.get_location(),
				)?;
				debug!("condition: {:?}", type_condition);
				let true_branch_type = ternary.true_branch.evaluate_type(
					global_ctx,
					scope_id,
					local_ctx,
					coupling_type.clone(),
					is_lhs,
					location,
				)?;
				debug!("true branch: {:?}", true_branch_type);
				let false_branch_type = ternary.false_branch.evaluate_type(
					global_ctx,
					scope_id,
					local_ctx,
					true_branch_type.clone(),
					is_lhs,
					location,
				)?;
				debug!("false branch: {:?}", false_branch_type);
				match (true_branch_type.width(), false_branch_type.width()) {
					(None, None) => {
						report_unknown_width(self.get_location())?;
					},
					(None, Some(_)) => {
						ternary.true_branch.evaluate_type(
							global_ctx,
							scope_id,
							local_ctx,
							false_branch_type.clone(),
							is_lhs,
							location,
						)?;
					},
					(Some(_), None) => unreachable!(),
					(Some(_), Some(_)) => (), // This is checked by evaluating type second with the first one
				}
				match (
					true_branch_type.get_signedness().is_none(),
					false_branch_type.get_signedness().is_none(),
				) {
					(true, true) => {
						return Err(miette::Report::new(
							SemanticError::SignednessMismatch // FIXME when fixing error messages
								.to_diagnostic_builder()
								.label(
									ternary.true_branch.get_location(),
									"Signedness of this expression is unknown",
								)
								.label(
									ternary.false_branch.get_location(),
									"Signedness of this expression is unknown",
								)
								.build(),
						));
					},
					(false, true) => unreachable!(),
					(true, false) => {
						ternary.true_branch.evaluate_type(
							global_ctx,
							scope_id,
							local_ctx,
							false_branch_type.clone(),
							is_lhs,
							location,
						)?;
					},
					(false, false) => (),
				}
				Ok(false_branch_type)
			},
			PostfixWithIndex(index) => {
				let mut expr = index.expression.evaluate_type(
					global_ctx,
					scope_id,
					local_ctx,
					Signal::new_empty(),
					is_lhs,
					location,
				)?;
				if !expr.is_array() && !expr.is_bus() {
					return Err(miette::Report::new(
						SemanticError::ExpressionNonIndexable
							.to_diagnostic_builder()
							.label(index.location, "This expression cannot be indexed")
							.build(),
					));
				}
				let ind = index.index.evaluate(global_ctx.nc_table, scope_id, &local_ctx.scope)?;
				if expr.is_array() {
					if let Some(val) = &ind {
						if val.value < BigInt::from(0)
							&& val.value >= expr.dimensions.last().unwrap().get_value().clone().unwrap()
						{
							return Err(miette::Report::new(
								SemanticError::IndexOutOfBounds
									.to_diagnostic_builder()
									.label(index.location, "Index is out of bounds")
									.build(),
							));
						}
					}
					local_ctx.array_or_bus.insert(self.get_location(), true);
					expr.dimensions.pop();
					return Ok(expr);
				}
				if let SignalType::Bus(bus) = &expr.signal_type {
					match &bus.width.clone().unwrap().get_value() {
						// FIXME is this unwrap safe?
						Some(val) => {
							if let Some(nc) = &ind {
								debug!("Index value is known: {:?}", nc);
								if nc.value < BigInt::from(0) || nc.value > val - 1 {
									return Err(miette::Report::new(
										SemanticError::IndexOutOfBounds
											.to_diagnostic_builder()
											.label(index.location, "Index is out of bounds")
											.label(
												index.index.get_location(),
												format!(
													"Index value should be between [0, {:?}] but is in fact {:?}",
													val - 1,
													nc.value
												)
												.as_str(),
											)
											.build(),
									));
								}
							}
							else {
								debug!("Index value is not known: {:?}", ind);
							}
						},
						None => (),
					}
					local_ctx.array_or_bus.insert(self.get_location(), false);
					expr.set_width(
						BusWidth::Evaluated(crate::core::NumericConstant::new_true()),
						bus.signedness.clone(),
						index.location,
					);
					return Ok(expr);
				}
				unreachable!()
			},
			PostfixWithRange(range) => {
				let mut expr = range.expression.evaluate_type(
					global_ctx,
					scope_id,
					local_ctx,
					Signal::new_empty(),
					is_lhs,
					location,
				)?;
				if expr.dimensions.len() > 0 {
					return Err(miette::Report::new(
						SemanticError::RangeOnNonBus
							.to_diagnostic_builder()
							.label(
								range.expression.get_location(),
								"This signal is an array, it cannot be range indexed",
							)
							.build(),
					));
				}
				use SignalType::*;
				match &expr.signal_type {
					Bus(bus) => {
						let begin: Option<NumericConstant> =
							range
								.range
								.lhs
								.evaluate(global_ctx.nc_table, scope_id, &local_ctx.scope)?;
						let mut begin_type = range.range.lhs.evaluate_type(
							global_ctx,
							scope_id,
							local_ctx,
							Signal::new_empty(),
							is_lhs,
							location,
						)?;
						let mut end_type = range.range.rhs.evaluate_type(
							global_ctx,
							scope_id,
							local_ctx,
							Signal::new_empty(),
							is_lhs,
							location,
						)?;
						use SignalSignedness::*;
						match (begin_type.get_signedness(), end_type.get_signedness()) {
							(Signed(_), Signed(_)) | (Unsigned(_), Unsigned(_)) => (),
							(Signed(loc1), Unsigned(loc2)) | (Unsigned(loc2), Signed(loc1)) => {
								report_signedness_mismatch(loc1, loc2)?;
							},
							(_, NoSignedness) => {
								log::debug!("Sign of rhs is to be deduced from lhs");
								range.range.rhs.evaluate_type(
									global_ctx,
									scope_id,
									local_ctx,
									Signal::new_bus(None, begin_type.get_signedness(), self.get_location()),
									is_lhs,
									location,
								)?;
							},
							(NoSignedness, _) => {
								begin_type = range.range.lhs.evaluate_type(
									global_ctx,
									scope_id,
									local_ctx,
									Signal::new_bus(None, end_type.get_signedness(), self.get_location()),
									is_lhs,
									location,
								)?;
							},
						}
						if begin_type.get_signedness().is_unsigned(){
							local_ctx.scope.ext_signedness.insert(self.get_location(), false);
						}
						else {
							local_ctx.scope.ext_signedness.insert(self.get_location(), true);
						}
						let mut end = range
							.range
							.rhs
							.evaluate(global_ctx.nc_table, scope_id, &local_ctx.scope)?;
						use crate::parser::ast::RangeOpcode::*;
						match range.range.code {
							Colon => (),
							PlusColon => {
								end = NumericConstant::new_from_binary(end.clone(), begin.clone(), |e1, e2| {
									e1 + e2 - BigInt::from(1)
								})
							},
							ColonLessThan => {
								end = NumericConstant::new_from_binary(
									end.clone(),
									Some(NumericConstant::new_true()),
									|e1, e2| e1 - e2,
								)
							},
						}
						match &bus.width {
							Some(val) => {
								match &val.get_value() {
									Some(value) => {
										let id = local_ctx.scope.add_expression(scope_id, self.clone());
										if let Some(begin_value) = &begin {
											if &begin_value.value > value || begin_value.value < 0.into() {
												return Err(miette::Report::new(
													SemanticError::WidthMismatch
														.to_diagnostic_builder()
														.label(
															range.location,
															"Cannot perform range indexing - range is out of bounds",
														)
														.label(
															range.location,
															format!(
																"Range bounds are: {}:... but actual width is: {:?}",
																begin_value.value, value
															)
															.as_str(),
														)
														.build(),
												));
											}
											if let Some(end_value) = &end {
												if &end_value.value > value || end_value.value < begin_value.value {
													return Err(miette::Report::new(
														SemanticError::WidthMismatch.to_diagnostic_builder()
															.label(range.location, "Cannot perform range indexing - range is out of bounds")
															.label(range.location, format!("Range bounds are: {}:{} but actual width is: {:?}", begin_value.value, end_value.value, value).as_str())
															.build(),
													));
												}
												expr.set_width(
													crate::analyzer::BusWidth::Evaluated(NumericConstant::new(
														end_value.clone().value - begin_value.clone().value
															+ BigInt::from(1),
														None,
														None,
														None,
													)),
													bus.signedness.clone(),
													range.location,
												);
											}
											else {
												expr.set_width(
													crate::analyzer::BusWidth::Evaluable(id),
													bus.signedness.clone(),
													range.location,
												);
											}
										}
										else {
											expr.set_width(
												crate::analyzer::BusWidth::Evaluable(id),
												bus.signedness.clone(),
												range.location,
											);
										}
									},
									None => (),
								}

								Ok(expr)
							},
							None => {
								return Err(miette::Report::new(
									SemanticError::WidthNotKnown
										.to_diagnostic_builder()
										.label(
											range.location,
											"Width of this expression is not known, but it should be",
										)
										.build(),
								))
							},
						}
					},
					Wire(type_loc) | Auto(type_loc) => {
						return Err(miette::Report::new(
							SemanticError::RangeOnNonBus
								.to_diagnostic_builder()
								.label(range.location, "Range can only be applied to a bus")
								.label(*type_loc, "This signal is not a bus")
								.build(),
						));
					},
				}
			},
			PostfixWithArgs(function) => {
				let func_name = global_ctx.id_table.get_value(&function.id);
				match func_name.as_str() {
					"zeros" | "ones" => {
						match function.argument_list.len() {
							1 => {
								let width = match function.argument_list[0].evaluate(
									global_ctx.nc_table,
									scope_id,
									&local_ctx.scope,
								)? {
									Some(nc) => {
										if nc.value < 0.into() {
											return Err(miette::Report::new(
												SemanticError::NegativeBusWidth // FIXME this error name
													.to_diagnostic_builder()
													.label(
														function.argument_list[0].get_location(),
														"This argument cannot be negative",
													)
													.build(),
											));
										}
										BusWidth::Evaluated(nc.clone())
									},
									None => BusWidth::Evaluable(local_ctx.scope.add_expression(scope_id, self.clone())),
								};
								let expr = Signal::new_bus(
									Some(width),
									SignalSignedness::Unsigned(self.get_location()),
									self.get_location(),
								);
								Ok(expr)
							},
							_ => Err(miette::Report::new(
								SemanticError::BadFunctionArguments
									.to_diagnostic_builder()
									.label(function.location, "This function should have only one argument")
									.build(),
							)),
						}
					},
					"trunc" => {
						if function.argument_list.len() != 1 {
							return Err(miette::Report::new(
								SemanticError::BadFunctionArguments
									.to_diagnostic_builder()
									.label(function.location, "This function should have only one argument")
									.build(),
							));
						}
						if !coupling_type.is_width_specified() {
							return Err(miette::Report::new(
								SemanticError::WidthNotKnown
									.to_diagnostic_builder()
									.label(
										function.location,
										"This function must know the width of the left hand side signal",
									)
									.build(),
							));
						}
						let mut expr = function.argument_list[0].evaluate_type(
							global_ctx,
							scope_id,
							local_ctx,
							Signal::new_empty(),
							is_lhs,
							location,
						)?;
						if !expr.is_width_specified() {
							return Err(miette::Report::new(
								SemanticError::WidthNotKnown
									.to_diagnostic_builder()
									.label(
										function.argument_list[0].get_location(),
										"This function must know the width of argument",
									)
									.build(),
							));
						}
						match (
							expr.width().unwrap().get_value(),
							coupling_type.width().unwrap().get_value(),
						) {
							(Some(val1), Some(val2)) => {
								if val1 < val2 {
									return Err(miette::Report::new(
										SemanticError::WidthMismatch
											.to_diagnostic_builder()
											.label(
												function.argument_list[0].get_location(),
												"You cannot enlarge the width of the signal",
											)
											.build(),
									));
								}
							},
							_ => (),
						}
						use SignalSignedness::*;
						match (expr.get_signedness(), coupling_type.get_signedness()) {
							(Signed(_), Signed(_)) | (Unsigned(_), Unsigned(_)) => (),
							(Signed(loc1), Unsigned(loc2)) | (Unsigned(loc2), Signed(loc1)) => {
								report_signedness_mismatch(loc1, loc2)?;
							},
							(_, NoSignedness) => (), //FIXME
							(NoSignedness, _) => {
								function.argument_list[0].evaluate_type(
									global_ctx,
									scope_id,
									local_ctx,
									Signal::new_bus(None, coupling_type.get_signedness(), location),
									is_lhs,
									location,
								)?;
							},
						};
						local_ctx
							.scope
							.widths
							.insert(function.location, coupling_type.width().unwrap());
						expr.set_width(coupling_type.width().unwrap(), expr.get_signedness(), location);
						Ok(expr)
					},
					"zext" | "ext" | "sext" => {
						if function.argument_list.len() != 1 {
							return Err(miette::Report::new(
								SemanticError::BadFunctionArguments
									.to_diagnostic_builder()
									.label(function.location, "This function should have only one argument")
									.build(),
							));
						}
						if !coupling_type.is_width_specified() {
							return Err(miette::Report::new(
								SemanticError::WidthNotKnown
									.to_diagnostic_builder()
									.label(
										function.location,
										"This function must know the width of the left hand side signal",
									)
									.build(),
							));
						}
						let expr = function.argument_list[0].evaluate_type(
							global_ctx,
							scope_id,
							local_ctx,
							Signal::new_empty(),
							is_lhs,
							location,
						)?;
						if !expr.is_width_specified() {
							return Err(miette::Report::new(
								SemanticError::WidthNotKnown
									.to_diagnostic_builder()
									.label(
										function.argument_list[0].get_location(),
										"This function must know the width of argument",
									)
									.build(),
							));
						}
						match (
							expr.width().unwrap().get_value(),
							coupling_type.width().unwrap().get_value(),
						) {
							(Some(val1), Some(val2)) => {
								if val1 > val2 {
									return Err(miette::Report::new(
										SemanticError::WidthMismatch
											.to_diagnostic_builder()
											.label(
												function.argument_list[0].get_location(),
												"You cannot shrink the width of the signal",
											)
											.build(),
									));
								}
							},
							_ => (),
						}
						local_ctx
							.scope
							.widths
							.insert(function.location, coupling_type.width().unwrap());
						let signedness = match func_name.as_str() {
							"zext" => SignalSignedness::Unsigned(self.get_location()),
							"ext" => {
								use SignalSignedness::*;
								match expr.get_signedness() {
									NoSignedness => {
										return Err(miette::Report::new(
											SemanticError::SignednessMismatch
												.to_diagnostic_builder()
												.label(
													function.argument_list[0].get_location(),
													"Signedness of this expression is unknown",
												)
												.build(),
										))
									},
									Signed(_) => local_ctx.scope.ext_signedness.insert(self.get_location(), true),
									Unsigned(_) => local_ctx.scope.ext_signedness.insert(self.get_location(), false),
								};
								debug!("ext signedness is {:?}", expr.get_signedness());
								expr.get_signedness()
							},
							"sext" => SignalSignedness::Signed(self.get_location()),
							_ => unreachable!(),
						};
						let r_type = Signal::new_bus(coupling_type.width(), signedness, location);
						Ok(r_type)
					},
					"join" => {
						if function.argument_list.is_empty() {
							return Err(miette::Report::new(
								SemanticError::BadFunctionArguments
									.to_diagnostic_builder()
									.label(function.location, "This function should at least one argument")
									.build(),
							));
						}
						let mut t = Signal::new_empty();
						let mut nc = NumericConstant::new_from_value(0.into());
						for sig in &function.argument_list {
							let n_sig = sig.evaluate_type(
								global_ctx,
								scope_id,
								local_ctx,
								Signal::new_empty(),
								false,
								location,
							)?;
							if n_sig.is_array() {
								report_array(sig.get_location())?;
							}
							use SignalSignedness::*;
							if let Signed(loc) = n_sig.get_signedness() {
								return Err(miette::Report::new(
									SemanticError::SignednessMismatch
										.to_diagnostic_builder()
										.label(
											self.get_location(),
											"This function cannot be applied to a signed signal",
										)
										.label(loc, "This signal is signed")
										.build(),
								));
							}
							if !n_sig.is_width_specified() {
								return Err(miette::Report::new(
									SemanticError::WidthNotKnown
										.to_diagnostic_builder()
										.label(sig.get_location(), "This function must know the width of argument")
										.build(),
								));
							}
							nc.value += n_sig.width().unwrap().get_value().unwrap();
						}
						t.set_width(
							BusWidth::Evaluated(nc),
							SignalSignedness::Unsigned(self.get_location()),
							location,
						);
						Ok(t)
					},
					"rep" => {
						if function.argument_list.len() != 2 {
							return Err(miette::Report::new(
								SemanticError::BadFunctionArguments
									.to_diagnostic_builder()
									.label(function.location, "This function should have two arguments")
									.build(),
							));
						}
						let mut expr = function.argument_list[0].evaluate_type(
							global_ctx,
							scope_id,
							local_ctx,
							coupling_type,
							is_lhs,
							location,
						)?;
						let id = local_ctx.scope.add_expression(scope_id, self.clone());
						let mut width = BusWidth::WidthOf(id);
						if let Some(count) =
							function.argument_list[1].evaluate(global_ctx.nc_table, scope_id, &local_ctx.scope)?
						{
							if count.value < BigInt::from(1) {
								return Err(miette::Report::new(
									SemanticError::BadFunctionArguments
										.to_diagnostic_builder()
										.label(
											function.argument_list[1].get_location(),
											"This function cannot be applied to a negative number",
										)
										.build(),
								));
							}
							if let Some(w) = expr.width() {
								width = BusWidth::Evaluated(NumericConstant::new_from_value(
									w.get_value().unwrap() * count.value,
								));
							}
						}
						if expr.is_array() {
							report_array(function.argument_list[0].get_location())?;
						}
						if !expr.is_width_specified() {
							return Err(miette::Report::new(
								SemanticError::WidthNotKnown
									.to_diagnostic_builder()
									.label(
										function.argument_list[0].get_location(),
										"This function must know the width of argument",
									)
									.build(),
							));
						}
						expr.set_width(width, expr.get_signedness(), location);
						Ok(expr)
					},
					"fold_or" | "fold_xor" | "fold_and" => {
						if function.argument_list.len() != 1 {
							return Err(miette::Report::new(
								SemanticError::BadFunctionArguments
									.to_diagnostic_builder()
									.label(function.location, "This function should have only one argument")
									.build(),
							));
						}
						let mut arg_type = function.argument_list[0].evaluate_type(
							global_ctx,
							scope_id,
							local_ctx,
							Signal::new_empty(),
							is_lhs,
							location,
						)?;
						if arg_type.is_array() {
							report_array(function.argument_list[0].get_location())?;
						}
						if !arg_type.is_bus() {
							return Err(miette::Report::new(
								SemanticError::BadFunctionArguments
									.to_diagnostic_builder()
									.label(
										function.argument_list[0].get_location(),
										"This function cannot be applied to a bus",
									)
									.build(),
							));
						}
						arg_type.set_width(
							BusWidth::Evaluated(NumericConstant::new_from_value(1.into())),
							arg_type.get_signedness(),
							location,
						);
						Ok(arg_type)
					},
					_ => Err(miette::Report::new(
						SemanticError::UnknownBuiltInFunction
							.to_diagnostic_builder()
							.label(function.location, "Unknown builtin function")
							.build(),
					)),
				}
			},
			PostfixWithId(module) => {
				let m = local_ctx.scope.get_variable(scope_id, &module.expression);
				match m {
					Some(var) => match &var.var.kind {
						crate::analyzer::VariableKind::ModuleInstance(m) => {
							use ModuleInstanceKind::*;
							match &m.kind {
								Module(m) => match m.interface.get(&module.id) {
									Some(id) => {
										let sig = local_ctx.scope.get_intermidiate_signal(*id);
										return Ok(sig.var.kind.to_signal().unwrap());
									},
									None => {
										return Err(miette::Report::new(
											SemanticError::IdNotSubscriptable
												.to_diagnostic_builder()
												.label(
													self.get_location(),
													"This variable is not part of this module interface",
												)
												.build(),
										));
									},
								},
								Register(reg) => match global_ctx.id_table.get_value(&module.id).as_str() {
									"data" => {
										let var = local_ctx.scope.get_variable_by_id(reg.data).unwrap();
										return Ok(var.var.kind.to_signal().unwrap());
									},
									"next" => {
										let var = local_ctx.scope.get_variable_by_id(reg.next).unwrap();
										return Ok(var.var.kind.to_signal().unwrap());
									},
									"en" => {
										let var = local_ctx.scope.get_variable_by_id(reg.enable).unwrap();
										return Ok(var.var.kind.to_signal().unwrap());
									},
									"clk" => {
										let var = local_ctx.scope.get_variable_by_id(reg.clk).unwrap();
										return Ok(var.var.kind.to_signal().unwrap());
									},
									"nreset" => {
										let var = local_ctx.scope.get_variable_by_id(reg.nreset).unwrap();
										return Ok(var.var.kind.to_signal().unwrap());
									},
									_ => {
										return Err(miette::Report::new(
											SemanticError::IdNotSubscriptable
												.to_diagnostic_builder()
												.label(
													self.get_location(),
													"This variable is not part of this module interface",
												)
												.build(),
										));
									},
								},
							}
						},
						_ => {
							return Err(miette::Report::new(
								SemanticError::IdNotSubscriptable
									.to_diagnostic_builder()
									.label(module.location, "This variable cannot be subscripted")
									.build(),
							))
						},
					},
					None => {
						return Err(miette::Report::new(
							SemanticError::VariableNotDeclared
								.to_diagnostic_builder()
								.label(module.location, "This variable is not defined in this scope")
								.build(),
						))
					},
				}
			},
			UnaryOperatorExpression(unary) => {
				let expr =
					unary
						.expression
						.evaluate_type(global_ctx, scope_id, local_ctx, coupling_type, is_lhs, location)?;
				if expr.is_array() {
					report_array(unary.expression.get_location())?;
				}
				if !expr.is_width_specified() {
					report_unknown_width(unary.expression.get_location())?;
				}
				use crate::parser::ast::UnaryOpcode::*;
				match unary.code {
					BitwiseNot => (),
					LogicalNot => {
						unary.expression.evaluate_type(
							global_ctx,
							scope_id,
							local_ctx,
							Signal::new_wire(self.get_location()),
							is_lhs,
							location,
						)?;
					},
					Minus => {
						if expr.get_signedness().is_unsigned() {
							return Err(miette::Report::new(
								SemanticError::SignednessMismatch
									.to_diagnostic_builder()
									.label(
										unary.expression.get_location(),
										"This expression is unsigned, but it should be signed",
									)
									.build(),
							));
						}
					},
					Plus => (),
				}
				Ok(expr)
			},
			UnaryCastExpression(cast) => {
				if cast.type_name.array_declarators.len() != 0 {
					return Err(miette::Report::new(
						SemanticError::BadCast
							.to_diagnostic_builder()
							.label(
								cast.type_name.location,
								"This expression is an array, it is not allowed to be casted on",
							)
							.label(cast.type_name.location, "Type declared as an array here")
							.build(),
					));
				}
				let expr = cast.expression.evaluate_type(
					global_ctx,
					scope_id,
					local_ctx,
					Signal::new_bus(coupling_type.width(), SignalSignedness::NoSignedness, location),
					is_lhs,
					location,
				)?;
				if expr.is_array() {
					return Err(miette::Report::new(
						SemanticError::BadCast
							.to_diagnostic_builder()
							.label(
								cast.expression.get_location(),
								"This expression is an array, it is not allowed to be casted",
							)
							.label(cast.expression.get_location(), "Type declared as an array here")
							.build(),
					));
				}
				if expr.is_auto() {
					return Err(miette::Report::new(
						SemanticError::BadCast
							.to_diagnostic_builder()
							.label(
								cast.expression.get_location(),
								"This expression is an auto type, it is not allowed to be casted",
							)
							.label(cast.expression.get_location(), "Type declared as an auto here")
							.build(),
					));
				}
				if !expr.is_width_specified() {
					return Err(miette::Report::new(
						SemanticError::WidthNotKnown
							.to_diagnostic_builder()
							.label(
								cast.expression.get_location(),
								"Width of this expression is not known, but it should be",
							)
							.build(),
					));
				}
				let kind = VariableKind::from_type_declarator(
					&cast.type_name.declarator,
					scope_id,
					AlreadyCreated::new(),
					global_ctx.nc_table,
					global_ctx.id_table,
					&mut local_ctx.scope,
				)?;
				match &kind {
					VariableKind::Signal(sig) => {
						if sig.is_width_specified() {
							if sig.width().unwrap().get_value().unwrap() != expr.width().unwrap().get_value().unwrap() {
								return Err(miette::Report::new(
									SemanticError::BadCast
										.to_diagnostic_builder()
										.label(
											cast.type_name.location,
											"Casting to type with different width is not allowed",
										)
										.label(sig.get_width_location().unwrap(), "Width of this type")
										.label(expr.get_width_location().unwrap(), "Width of this expression")
										.build(),
								));
							}
						}
						let mut r = sig.clone();
						let mut cast = Cast::new(self.get_location());
						if !r.is_sensititivity_specified() {
							r.sensitivity = expr.sensitivity.clone();
						}
						else {
							cast.add_sensitivity(r.sensitivity.clone())
						}
						if !r.is_signedness_specified() {
							r.set_signedness(expr.get_signedness(), location);
						}
						else {
							cast.add_signedness(r.get_signedness());
						}
						if !r.is_width_specified() {
							r.set_width(
								expr.width().expect("Width is checked not to be none"),
								r.get_signedness(),
								location,
							)
						}
						debug!("casted to: {:?}", r);
						local_ctx.casts.insert(self.get_location(), cast);
						Ok(r)
					},
					VariableKind::Generic(_) => {
						return Err(miette::Report::new(
							SemanticError::BadCast
								.to_diagnostic_builder()
								.label(cast.type_name.location, "Casting to generic type is not allowed")
								.build(),
						))
					},
					VariableKind::ModuleInstance(_) => unreachable!(),
				}
			},
			BinaryExpression(binop) => {
				use crate::parser::ast::BinaryOpcode::*;
				let mut type_first = binop.lhs.evaluate_type(
					global_ctx,
					scope_id,
					local_ctx,
					Signal::new_empty(),
					is_lhs,
					binop.location,
				)?;
				if type_first.is_array() {
					report_array(binop.lhs.get_location())?;
				}
				debug!("type_first: {:?}", type_first);
				let mut type_second = match binop.code.do_widths_have_to_match() {
					true => binop.rhs.evaluate_type(
						global_ctx,
						scope_id,
						local_ctx,
						type_first.clone(),
						is_lhs,
						binop.location,
					)?,
					false => binop.rhs.evaluate_type(
						global_ctx,
						scope_id,
						local_ctx,
						Signal::new_empty(),
						is_lhs,
						binop.location,
					)?,
				};
				debug!("type_second: {:?}", type_second);
				if type_second.is_array() {
					report_array(binop.rhs.get_location())?;
				}
				log::debug!("Code: {:?}", binop.code);
				let (w, s) = match &binop.code {
					Multiplication => {
						if !type_first.is_width_specified() {
							report_unknown_width(binop.lhs.get_location())?;
						}
						if !type_second.is_width_specified() {
							report_unknown_width(binop.rhs.get_location())?;
						}
						use SignalSignedness::*;
						match (type_first.get_signedness(), type_second.get_signedness()) {
							(Signed(_), Signed(_)) | (Unsigned(_), Unsigned(_)) => (),
							(Signed(loc1), Unsigned(loc2)) | (Unsigned(loc2), Signed(loc1)) => {
								report_signedness_mismatch(loc1, loc2)?;
							},
							(_, NoSignedness) => {
								binop.rhs.evaluate_type(
									global_ctx,
									scope_id,
									local_ctx,
									Signal::new_bus(None, type_first.get_signedness(), self.get_location()),
									is_lhs,
									location,
								)?;
							},
							(NoSignedness, _) => {
								binop.lhs.evaluate_type(
									global_ctx,
									scope_id,
									local_ctx,
									Signal::new_bus(None, type_second.get_signedness(), self.get_location()),
									is_lhs,
									location,
								)?;
								type_first.set_signedness(type_second.get_signedness(), self.get_location());
							},
						}
						let id = local_ctx.scope.add_expression(scope_id, self.clone());
						match (
							&type_first.width().unwrap().get_value(),
							&type_second.width().unwrap().get_value(),
						) {
							(None, None) => (BusWidth::WidthOf(id), type_first.get_signedness()),
							(None, Some(_)) => (BusWidth::WidthOf(id), type_first.get_signedness()),
							(Some(_), None) => (BusWidth::WidthOf(id), type_first.get_signedness()),
							(Some(v1), Some(v2)) => (
								BusWidth::Evaluated(NumericConstant::new_from_value(v1 + v2)),
								type_first.get_signedness(),
							),
						}
					},
					Division => {
						type_first = binop.lhs.evaluate_type(
							global_ctx,
							scope_id,
							local_ctx,
							Signal::new_bus(coupling_type.width(), coupling_type.get_signedness(), location),
							is_lhs,
							location,
						)?;
						if !type_first.is_width_specified() {
							report_unknown_width(binop.lhs.get_location())?;
						}
						(type_first.width().unwrap(), type_first.get_signedness())
					},
					Addition | Subtraction => {
						use SignalSignedness::*;
						if !type_first.is_width_specified() {
							report_unknown_width(binop.lhs.get_location())?;
						}
						if !type_second.is_width_specified() {
							report_unknown_width(binop.rhs.get_location())?;
						}
						match (type_first.get_signedness(), type_second.get_signedness()) {
							(Signed(_), Signed(_)) | (Unsigned(_), Unsigned(_)) => (),
							(Signed(loc1), Unsigned(loc2)) | (Unsigned(loc2), Signed(loc1)) => {
								report_signedness_mismatch(loc1, loc2)?;
							},
							(_, NoSignedness) => {
								binop.rhs.evaluate_type(
									global_ctx,
									scope_id,
									local_ctx,
									Signal::new_bus(None, type_first.get_signedness(), self.get_location()),
									is_lhs,
									location,
								)?;
							},
							(NoSignedness, _) => {
								binop.lhs.evaluate_type(
									global_ctx,
									scope_id,
									local_ctx,
									Signal::new_bus(None, type_second.get_signedness(), self.get_location()),
									is_lhs,
									location,
								)?;
								type_first.set_signedness(type_second.get_signedness(), self.get_location());
							},
						}
						let id = local_ctx.scope.add_expression(scope_id, self.clone());
						match (
							&type_first.width().unwrap().get_value(),
							&type_second.width().unwrap().get_value(),
						) {
							(None, None) => (BusWidth::WidthOf(id), type_first.get_signedness()),
							(None, Some(_)) => (BusWidth::WidthOf(id), type_first.get_signedness()),
							(Some(_), None) => (BusWidth::WidthOf(id), type_first.get_signedness()),
							(Some(v1), Some(v2)) => (
								BusWidth::Evaluated(NumericConstant::new_from_value(max(v1, v2) + BigInt::from(1))),
								type_first.get_signedness(),
							),
						}
					},
					Modulo => {
						type_second = binop.rhs.evaluate_type(
							global_ctx,
							scope_id,
							local_ctx,
							Signal::new_bus(coupling_type.width(), coupling_type.get_signedness(), location),
							is_lhs,
							location,
						)?;
						if !type_second.is_width_specified() {
							report_unknown_width(binop.rhs.get_location())?;
						}
						(type_second.width().unwrap(), type_second.get_signedness())
					},
					LShift | RShift => {
						binop.rhs.evaluate_type(
							global_ctx,
							scope_id,
							local_ctx,
							Signal::new_bus(None, SignalSignedness::Unsigned(self.get_location()), location),
							is_lhs,
							location,
						)?;
						if type_second.get_signedness().is_signed() {
							return Err(miette::Report::new(
								SemanticError::SignednessMismatch
									.to_diagnostic_builder()
									.label(
										*type_second.get_signedness().location().unwrap(),
										"This signal is signed",
									)
									.build(),
							));
						}
						if !type_first.is_width_specified() {
							report_unknown_width(binop.lhs.get_location())?;
						}
						(type_first.width().clone().unwrap(), type_first.get_signedness())
					},
					BitwiseAnd | BitwiseOr | BitwiseXor => {
						binop
							.lhs
							.evaluate_type(global_ctx, scope_id, local_ctx, coupling_type, is_lhs, location)?;
						match (type_first.width(), type_second.width()) {
							(None, None) => {
								report_unknown_width(self.get_location())?;
							},
							(None, Some(w)) => {
								binop.lhs.evaluate_type(
									global_ctx,
									scope_id,
									local_ctx,
									Signal::new_bus(Some(w), type_first.get_signedness(), location),
									is_lhs,
									location,
								)?;
							},
							(Some(w), None) => {
								binop.rhs.evaluate_type(
									global_ctx,
									scope_id,
									local_ctx,
									Signal::new_bus(Some(w), type_second.get_signedness(), location),
									is_lhs,
									location,
								)?;
							},
							(Some(w1), Some(w2)) => {
								if w1 != w2 {
									return Err(miette::Report::new(
										SemanticError::WidthMismatch
											.to_diagnostic_builder()
											.label(binop.lhs.get_location(), "Width of this expression does not match")
											.label(binop.rhs.get_location(), "Width of this expression does not match")
											.build(),
									));
								}
							},
						}
						use SignalSignedness::*;
						match (type_first.get_signedness(), type_second.get_signedness()) {
							(Signed(_), Signed(_)) | (Unsigned(_), Unsigned(_)) => (),
							(Signed(loc1), Unsigned(loc2)) | (Unsigned(loc2), Signed(loc1)) => {
								report_signedness_mismatch(loc1, loc2)?;
							},
							(_, NoSignedness) => {
								binop.rhs.evaluate_type(
									global_ctx,
									scope_id,
									local_ctx,
									Signal::new_bus(None, type_first.get_signedness(), self.get_location()),
									is_lhs,
									location,
								)?;
							},
							(NoSignedness, _) => {
								binop.lhs.evaluate_type(
									global_ctx,
									scope_id,
									local_ctx,
									Signal::new_bus(None, type_second.get_signedness(), self.get_location()),
									is_lhs,
									location,
								)?;
								type_first.set_signedness(type_second.get_signedness(), self.get_location());
							},
						}
						(type_first.width().unwrap(), type_first.get_signedness())
					},
					LogicalAnd | LogicalOr => {
						binop.lhs.evaluate_type(
							global_ctx,
							scope_id,
							local_ctx,
							Signal::new_wire(self.get_location()),
							is_lhs,
							location,
						)?;
						binop.rhs.evaluate_type(
							global_ctx,
							scope_id,
							local_ctx,
							Signal::new_wire(self.get_location()),
							is_lhs,
							location,
						)?;
						(
							BusWidth::Evaluated(NumericConstant::new_from_value(BigInt::from(1))),
							SignalSignedness::Unsigned(self.get_location()),
						)
					},
					NotEqual | Equal | Less | Greater | LessEqual | GreaterEqual => {
						use SignalSignedness::*;
						match (type_first.get_signedness(), type_second.get_signedness()) {
							(Signed(_), Signed(_)) | (Unsigned(_), Unsigned(_)) => (),
							(Signed(loc1), Unsigned(loc2)) | (Unsigned(loc2), Signed(loc1)) => {
								report_signedness_mismatch(loc1, loc2)?;
							},
							(_, NoSignedness) => {
								binop.rhs.evaluate_type(
									global_ctx,
									scope_id,
									local_ctx,
									Signal::new_bus(None, type_first.get_signedness(), self.get_location()),
									is_lhs,
									location,
								)?;
							},
							(NoSignedness, _) => {
								binop.lhs.evaluate_type(
									global_ctx,
									scope_id,
									local_ctx,
									Signal::new_bus(None, type_second.get_signedness(), self.get_location()),
									is_lhs,
									location,
								)?;
								type_first.set_signedness(type_second.get_signedness(), self.get_location());
							},
						}
						(
							BusWidth::Evaluated(NumericConstant::new_from_value(BigInt::from(1))),
							SignalSignedness::Unsigned(self.get_location()),
						)
					},
				};
				Ok(Signal::new_bus(Some(w), s, self.get_location()))
			},
		}
	}

	pub fn can_create_binding_as_rhs(&self) -> bool {
		use Expression::*;
		match &self {
			Number(_) => false,
			Identifier(_) => true,
			ParenthesizedExpression(expr) => expr.expression.can_create_binding_as_rhs(),
			MatchExpression(_) => todo!(),
			ConditionalExpression(_) => todo!(),
			Tuple(_) => false,
			TernaryExpression(_) => false,
			PostfixWithIndex(_) => true,
			PostfixWithRange(_) => true,
			PostfixWithArgs(_) => true,
			PostfixWithId(_) => true,
			UnaryOperatorExpression(_) => true,
			UnaryCastExpression(_) => false,
			BinaryExpression(_) => false,
		}
	}
	pub fn get_dependencies(&self, scope_id: usize, local_ctx: &ModuleImplementationScope) -> Vec<InternalVariableId> {
		use Expression::*;
		match self {
			Number(_) => vec![],
			Identifier(id) => {
				log::debug!("id: {:?}", id.id);
				vec![local_ctx.get_variable(scope_id, &id.id).unwrap().id]
			},
			ParenthesizedExpression(expr) => expr.expression.get_dependencies(scope_id, local_ctx),
			MatchExpression(expr) => {
				let mut deps = expr.value.get_dependencies(scope_id, local_ctx);
				for stmt in &expr.statements {
					if let MatchExpressionAntecendent::Expression {
						expressions,
						location: _,
					} = &stmt.antecedent
					{
						for expr in expressions {
							deps.append(&mut expr.get_dependencies(scope_id, local_ctx));
						}
					}
					deps.append(&mut stmt.expression.get_dependencies(scope_id, local_ctx));
				}
				deps
			},
			ConditionalExpression(expr) => {
				let mut deps = Vec::new();
				for stmt in &expr.statements {
					if let MatchExpressionAntecendent::Expression {
						expressions,
						location: _,
					} = &stmt.antecedent
					{
						for expr in expressions {
							deps.append(&mut expr.get_dependencies(scope_id, local_ctx));
						}
					}
					deps.append(&mut stmt.expression.get_dependencies(scope_id, local_ctx));
				}
				deps
			},
			Tuple(_) => unreachable!(),
			TernaryExpression(expr) => {
				let mut deps = expr.condition.get_dependencies(scope_id, local_ctx);
				deps.append(&mut expr.true_branch.get_dependencies(scope_id, local_ctx));
				deps.append(&mut expr.false_branch.get_dependencies(scope_id, local_ctx));
				deps
			},
			PostfixWithIndex(expr) => {
				let mut deps = expr.expression.get_dependencies(scope_id, local_ctx);
				deps.append(&mut expr.index.get_dependencies(scope_id, local_ctx));
				deps
			},
			PostfixWithRange(expr) => {
				let mut deps = expr.expression.get_dependencies(scope_id, local_ctx);
				deps.append(&mut expr.range.lhs.get_dependencies(scope_id, local_ctx));
				deps.append(&mut expr.range.rhs.get_dependencies(scope_id, local_ctx));
				deps
			},
			PostfixWithArgs(function) => {
				let mut deps = Vec::new();
				for arg in function.argument_list.iter() {
					deps.append(&mut arg.get_dependencies(scope_id, local_ctx));
				}
				deps
			},
			PostfixWithId(expr) => todo!(),
			UnaryOperatorExpression(expr) => expr.expression.get_dependencies(scope_id, local_ctx),
			UnaryCastExpression(expr) => {
				let deps = expr.expression.get_dependencies(scope_id, local_ctx);
				deps // FIXME ID from sync/comb
			},
			BinaryExpression(expr) => {
				let mut deps = expr.lhs.get_dependencies(scope_id, local_ctx);
				deps.append(&mut expr.rhs.get_dependencies(scope_id, local_ctx));
				deps
			},
		}
	}
}
#[derive(Debug, Clone, Eq, PartialEq)]
pub struct Cast {
	pub location: SourceSpan,
	pub dest_signedness: SignalSignedness,
	pub dest_sensitivity: SignalSensitivity,
}
impl Cast {
	pub fn new(location: SourceSpan) -> Self {
		Self {
			location,
			dest_signedness: SignalSignedness::NoSignedness,
			dest_sensitivity: SignalSensitivity::NoSensitivity,
		}
	}
	pub fn add_signedness(&mut self, signedness: SignalSignedness) {
		self.dest_signedness = signedness;
	}
	pub fn add_sensitivity(&mut self, sensitivity: SignalSensitivity) {
		self.dest_sensitivity = sensitivity;
	}
}
fn report_not_allowed_expression(span: SourceSpan, expr_name: &str) -> miette::Result<Option<NumericConstant>> {
	Err(miette::Report::new(
		SemanticError::ExpressionNotAllowedInNonGenericModuleDeclaration
			.to_diagnostic_builder()
			.label(
				span,
				format!(
					"This {} expression is not allowed in non-generic module declaration",
					expr_name
				)
				.as_str(),
			)
			.build(),
	))
}

fn report_unknown_width(span: SourceSpan) -> miette::Result<Signal> {
	Err(miette::Report::new(
		SemanticError::WidthNotKnown
			.to_diagnostic_builder()
			.label(span, "Width of this expression is not known, but it should be")
			.build(),
	))
}

fn report_array(span: SourceSpan) -> miette::Result<Signal> {
	Err(miette::Report::new(
		SemanticError::ArrayInExpression
			.to_diagnostic_builder()
			.label(span, "This expression is an array, it is not allowed in expression")
			.build(),
	))
}

fn report_signedness_mismatch(span_signed: SourceSpan, span_unsigned: SourceSpan) -> miette::Result<Signal> {
	Err(miette::Report::new(
		SemanticError::SignednessMismatch
			.to_diagnostic_builder()
			.label(span_signed, "This signal is signed")
			.label(span_unsigned, "This signal is unsigned")
			.build(),
	))
}<|MERGE_RESOLUTION|>--- conflicted
+++ resolved
@@ -1078,14 +1078,7 @@
 				};
 				match range.range.code {
 					Colon => (),
-<<<<<<< HEAD
 					PlusColon => msb = msb + lsb.clone() - one,
-=======
-					PlusColon => {
-						msb = msb + lsb.clone()
-							- hirn::design::Expression::Constant(hirn::design::NumericConstant::new_signed(1.into()))
-					},
->>>>>>> 6243495d
 					ColonLessThan => {
 						msb = msb
 							- one
