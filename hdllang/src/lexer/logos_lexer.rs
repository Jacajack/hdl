--- conflicted
+++ resolved
@@ -1,15 +1,8 @@
-<<<<<<< HEAD
-use crate::core::id_table::{IdTable, IdTableKey};
-use crate::core::comment_table::{CommentTable, CommentTableKey};
-use super::number_parser::parse_number_str;
-use super::{KeywordKind, Lexer, LexerError, LexerErrorKind, PunctuatorKind, SourceSpan, Token};
-=======
 use super::numeric_constant_parser::parse_numeric_constant_str;
 use super::{KeywordKind, Lexer, LexerError, LexerErrorKind, NumericConstant, PunctuatorKind, SourceSpan, Token};
 use crate::core::comment_table::{CommentTable, CommentTableKey};
 use crate::core::id_table::{IdTable, IdTableKey};
 use crate::core::numeric_constant_table::{NumericConstantTable, NumericConstantTableKey};
->>>>>>> 51c812e7
 use logos::{Filter, Logos, Skip};
 
 /// Returns constant key for 'true'
@@ -203,75 +196,6 @@
 
 /// Lexer implementation based on logos <3
 impl<'source> Lexer<'source> for LogosLexer<'source> {
-<<<<<<< HEAD
-    /// Creates a new lexer given a source code string
-    fn new(source: &'source str) -> Self {
-        LogosLexer {
-            lexer: TokenKind::lexer_with_extras(
-                source,
-                LogosLexerContext {
-                    id_table: IdTable::new(),
-                    comment_table: CommentTable::new(),
-                    last_err: None,
-                },
-            ),
-        }
-    }
-
-    /// Processes the string and produces a vector of tokens
-    fn process(&mut self) -> Result<Vec<Token>, LexerError> {
-        // TODO determine average token length and pre-allocate vector space based on that
-        let mut tokens = Vec::<Token>::with_capacity(1000);
-
-        while let Some(token_result) = self.lexer.next() {
-            match token_result {
-                Ok(token_kind) => tokens.push(
-                    Token {
-                        kind: token_kind,
-                        range: SourceSpan::new_from_range(&self.lexer.span()),
-                    }
-                ),
-                Err(_) => return Err(
-                    self.lexer.extras.last_err.unwrap_or(
-                        LexerError {
-                            kind: LexerErrorKind::InvalidToken,
-                            range: SourceSpan::new_from_range(&self.lexer.span()),
-                        }
-                    )
-                )
-            }
-
-        }
-
-        // Successful exit
-        assert!(matches!(self.lexer.extras.last_err, None));
-        Ok(tokens)
-    }
-
-    /// Provides access to the ID table
-    fn id_table(&self) -> &IdTable {
-        &self.lexer.extras.id_table
-    }
-
-    fn comment_table(&self) -> &CommentTable {
-        &self.lexer.extras.comment_table
-    }
-}
-pub type Spanned<Tok, Loc, Error> = Result<(Loc, Tok, Loc), Error>;
-
-impl<'input> Iterator for &mut LogosLexer<'input> {
-    type Item = Spanned<TokenKind, usize, LexerError>;
-
-    fn next(&mut self) -> Option<Self::Item> {
-        self.lexer.next().map(|token_result| match token_result {
-            Err(_) => Err(self.lexer.extras.last_err.unwrap_or(LexerError {
-                range: SourceSpan::new_from_range(&self.lexer.span()),
-                kind: LexerErrorKind::InvalidToken,
-            })),
-            Ok(token_kind) => Ok((self.lexer.span().start, token_kind, self.lexer.span().end)),
-        })
-    }
-=======
 	/// Creates a new lexer given a source code string
 	fn new(source: &'source str) -> Self {
 		LogosLexer {
@@ -312,11 +236,16 @@
 		Ok(tokens)
 	}
 
-	/// Provides access to the ID table
-	fn id_table(&self) -> &IdTable {
-		&self.lexer.extras.id_table
-	}
-}
+    /// Provides access to the ID table
+    fn id_table(&self) -> &IdTable {
+        &self.lexer.extras.id_table
+    }
+
+    fn comment_table(&self) -> &CommentTable {
+        &self.lexer.extras.comment_table
+    }
+}
+
 pub type Spanned<Tok, Loc, Error> = Result<(Loc, Tok, Loc), Error>;
 
 impl<'input> Iterator for LogosLexer<'input> {
@@ -331,5 +260,4 @@
 			Ok(token_kind) => Ok((self.lexer.span().start, token_kind, self.lexer.span().end)),
 		})
 	}
->>>>>>> 51c812e7
 }