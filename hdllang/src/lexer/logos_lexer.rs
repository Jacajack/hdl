--- conflicted
+++ resolved
@@ -1,7 +1,10 @@
 use super::id_table::{IdTable, IdTableKey};
-<<<<<<< HEAD
+use super::comment_table::{CommentTable, CommentTableKey};
+use super::number_parser::parse_number_str;
 use super::numeric_constant_parser::parse_numeric_constant_str;
 use super::{Lexer, SourceSpan, Token, KeywordKind, PunctuatorKind, LexerError, LexerErrorKind, NumericConstant};
+use logos::{Filter, Logos, Skip};
+
 
 /// Parses numeric constant tokens
 fn parse_number_token(lex: &mut logos::Lexer<TokenKind>) -> Option<NumericConstant> {
@@ -12,24 +15,6 @@
 		});
 		return ();
 	}).ok()
-=======
-use super::comment_table::{CommentTable, CommentTableKey};
-use super::number_parser::parse_number_str;
-use super::{KeywordKind, Lexer, LexerError, LexerErrorKind, PunctuatorKind, SourceSpan, Token};
-use logos::{Filter, Logos, Skip};
-
-/// Parses numeric constant tokens
-fn parse_number_token(lex: &mut logos::Lexer<TokenKind>) -> Option<u64> {
-    parse_number_str(lex.slice())
-        .map_err(|err| {
-            lex.extras.last_err = Some(LexerError {
-                range: SourceSpan::new_from_range(&lex.span()), // TODO fix this span
-                kind: LexerErrorKind::InvalidNumber(err),
-            });
-            return ();
-        })
-        .ok()
->>>>>>> f49c3cc5
 }
 
 /// Causes lexer to consume and ignore multi-line comments (/* */)
@@ -77,60 +62,6 @@
 
 #[derive(Logos, Debug, Clone, Copy)]
 #[logos(extras = LogosLexerContext)]
-<<<<<<< HEAD
-pub enum TokenKind{
-	#[error]
-	#[regex(r"[ \t\r\n\f]+", logos::skip)]
-	#[token("/*", consume_block_comment)]
-	#[token("//", consume_line_comment)]
-	Error,
-
-	#[regex(r"[0-9][a-zA-Z0-9_]*", parse_number_token)]
-	Number(NumericConstant),
-
-	#[regex(r"[a-zA-Z_][a-zA-Z0-9_]*", register_id_token)]
-	Id(IdTableKey),
-
-	#[token("module",          |_| KeywordKind::Module)]
-	#[token("register",        |_| KeywordKind::Register)]
-	#[token("input",           |_| KeywordKind::Input)]
-	#[token("output",          |_| KeywordKind::Output)]
-	#[token("wire",            |_| KeywordKind::Wire)]
-	#[token("sync",            |_| KeywordKind::Sync)]
-	#[token("clock",           |_| KeywordKind::Clock)]
-	#[token("conditional",     |_| KeywordKind::Conditional)]
-	#[token("match",           |_| KeywordKind::Match)]
-	#[token("bus",             |_| KeywordKind::Bus)]
-	#[token("comb",            |_| KeywordKind::Comb)]
-	#[token("tristate",        |_| KeywordKind::Tristate)]
-	#[token("int",             |_| KeywordKind::Int)]
-	#[token("signed",          |_| KeywordKind::Signed)]
-	#[token("unsigned",        |_| KeywordKind::Unsigned)]
-	#[token("auto",            |_| KeywordKind::Auto)]
-	#[token("unused",          |_| KeywordKind::Unused)]
-	#[token("const",           |_| KeywordKind::Const)]
-	#[token("ff_sync",         |_| KeywordKind::FfSync)]
-	#[token("clock_gate",      |_| KeywordKind::ClockGate)]
-	#[token("tristate_buffer", |_| KeywordKind::TristateBuffer)]
-	#[token("enum",            |_| KeywordKind::Enum)]
-	#[token("if",              |_| KeywordKind::If)]
-	#[token("for",             |_| KeywordKind::For)]
-	Keyword(KeywordKind),
-
-	#[token("(", |_| PunctuatorKind::LPar)]
-	#[token(")", |_| PunctuatorKind::RPar)]
-	#[token("{", |_| PunctuatorKind::LBrace)]
-	#[token("}", |_| PunctuatorKind::RBrace)]
-	#[token("[", |_| PunctuatorKind::LBracket)]
-	#[token("]", |_| PunctuatorKind::RBracket)]
-	#[token(";", |_| PunctuatorKind::Semicolon)]
-	#[token("+", |_| PunctuatorKind::Plus)]
-	#[token("-", |_| PunctuatorKind::Minus)]
-	#[token("/", |_| PunctuatorKind::Slash)]
-	#[token("*", |_| PunctuatorKind::Asterisk)]
-	#[token("%", |_| PunctuatorKind::Modulo)]
-	Punctuator(PunctuatorKind),
-=======
 #[logos(skip r"[ \t\r\n\f]+")]
 pub enum TokenKind {
     #[token("/*", consume_block_comment)]
@@ -144,7 +75,7 @@
     #[regex(r"[0-9][a-zA-Z0-9_]*", parse_number_token)]
     #[token("true",  |_| 1)]
     #[token("false", |_| 0)]
-    Number(u64),
+    Number(NumericConstant),
 
     #[regex(r"[a-zA-Z_][a-zA-Z0-9_]*", register_id_token)]
     Id(IdTableKey),
@@ -219,7 +150,6 @@
     #[token("=>", |_| PunctuatorKind::Implies)]
     #[token("+:", |_| PunctuatorKind::PlusColon)]
     Punctuator(PunctuatorKind),
->>>>>>> f49c3cc5
 }
 
 /// Additional data structures accessed by the lexers
