pub mod ast;
pub mod grammar_parser;
pub use grammar_parser::grammar::*;

#[cfg(test)]
mod tests {
	use super::*;
	use crate::diagnostic_buffer::DiagnosticBuffer;
	use crate::lexer::{Lexer, LogosLexer};
	fn parse_expr(s: &str) -> Box<ast::Expression> {
<<<<<<< HEAD
		let mut lexer = LogosLexer::new(s);
		ExprParser::new().parse(&mut lexer).expect("parsing failed")
=======
		let lexer = LogosLexer::new(s);
		let mut buf = DiagnosticBuffer::new();
		ExprParser::new().parse(&mut buf, lexer).expect("parsing failed")
>>>>>>> 51c812e7
	}

	/// Returns the same expression but with parentheses
	/// This isn't particularly safe or clever but should be
	/// good enough for now.
	fn expr_to_str(s: &str) -> String {
		format!("{:?}", parse_expr(s))
	}

	/// Checks whether the two given opertor have expected precedence
	/// and if both are left-to-right associative
	fn check_precedence(first: &str, second: &str) {
		// First operator - associativity
		assert_eq!(
			expr_to_str(format!("a {} a {} a", first, first).as_str()),
			format!("((foo {} foo) {} foo)", first, first)
		);

		// Second operator - associativity
		assert_eq!(
			expr_to_str(format!("a {} a {} a", second, second).as_str()),
			format!("((foo {} foo) {} foo)", second, second)
		);

		// First before second - natural order
		assert_eq!(
			expr_to_str(format!("a {} a {} a", first, second).as_str()),
			format!("((foo {} foo) {} foo)", first, second)
		);

		// First before secone - reverse order
		assert_eq!(
			expr_to_str(format!("a {} a {} a", second, first).as_str()),
			format!("(foo {} (foo {} foo))", second, first)
		);

		// Three operators - start from left
		assert_eq!(
			expr_to_str(format!("a {} a {} a {} a", first, second, second).as_str()),
			format!("(((foo {} foo) {} foo) {} foo)", first, second, second)
		);

		// Three operators - start from the middle
		assert_eq!(
			expr_to_str(format!("a {} a {} a {} a", second, first, second).as_str()),
			format!("((foo {} (foo {} foo)) {} foo)", second, first, second)
		);

		// Three operators - start from the end
		assert_eq!(
			expr_to_str(format!("a {} a {} a {} a", second, second, first).as_str()),
			format!("((foo {} foo) {} (foo {} foo))", second, second, first)
		);
	}

	#[test]
	fn test_multiplicative_vs_additive() {
		check_precedence("*", "+");
		check_precedence("*", "-");
		check_precedence("/", "+");
		check_precedence("/", "-");
	}

	#[test]
	fn test_additive_vs_shift() {
		check_precedence("+", "<<");
		check_precedence("+", ">>");
		check_precedence("-", "<<");
		check_precedence("-", ">>");
	}

	#[test]
	fn test_shift_vs_bitwise_and() {
		check_precedence("<<", "&");
		check_precedence(">>", "&");
	}

	#[test]
	fn test_bitwise_and_vs_bitwise_xor() {
		check_precedence("&", "^");
		check_precedence("&", "^");
	}

	#[test]
	fn test_bitwise_xor_vs_bitwise_or() {
		check_precedence("^", "|");
		check_precedence("^", "|");
	}

	#[test]
	fn test_bitwise_or_vs_relational() {
		check_precedence("|", ">");
		check_precedence("|", "<");
		check_precedence("|", "<=");
		check_precedence("|", ">=");
	}

	#[test]
	fn test_relational_vs_equality() {
		check_precedence("<", "==");
		check_precedence(">", "==");
		check_precedence("<=", "==");
		check_precedence(">=", "==");
		check_precedence("<", "!=");
		check_precedence(">", "!=");
		check_precedence("<=", "!=");
		check_precedence(">=", "!=");
	}

	#[test]
	fn test_equality_vs_logical_and() {
		check_precedence("==", "&&");
		check_precedence("!=", "&&");
	}

	#[test]
	fn test_logical_and_vs_logical_or() {
		check_precedence("&&", "||");
	}

	#[test]
	fn test_ternary_chaining() {
		assert_eq!(expr_to_str("a ? a : a ? a : a"), "(foo ? foo : (foo ? foo : foo))");
		assert_eq!(expr_to_str("a ? a ? a : a : a"), "(foo ? (foo ? foo : foo) : foo)");
	}
}<|MERGE_RESOLUTION|>--- conflicted
+++ resolved
@@ -8,14 +8,9 @@
 	use crate::diagnostic_buffer::DiagnosticBuffer;
 	use crate::lexer::{Lexer, LogosLexer};
 	fn parse_expr(s: &str) -> Box<ast::Expression> {
-<<<<<<< HEAD
-		let mut lexer = LogosLexer::new(s);
-		ExprParser::new().parse(&mut lexer).expect("parsing failed")
-=======
 		let lexer = LogosLexer::new(s);
 		let mut buf = DiagnosticBuffer::new();
 		ExprParser::new().parse(&mut buf, lexer).expect("parsing failed")
->>>>>>> 51c812e7
 	}
 
 	/// Returns the same expression but with parentheses
