<<<<<<< HEAD
extern crate derive_more;
=======
#[macro_use] extern crate lalrpop_util;
>>>>>>> f49c3cc5

pub mod lexer;
pub mod source_span;
<<<<<<< HEAD
pub mod core;

pub use crate::core::CompilerDiagnostic;
pub use crate::core::CompilerError;
=======
pub mod parser;

pub use compiler_diagnostic::CompilerDiagnostic;
pub use compiler_diagnostic::ProvidesCompilerDiagnostic;
pub use compiler_error::CompilerError;
>>>>>>> f49c3cc5
pub use source_span::SourceSpan;<|MERGE_RESOLUTION|>--- conflicted
+++ resolved
@@ -1,21 +1,11 @@
-<<<<<<< HEAD
+#[macro_use] extern crate lalrpop_util;
 extern crate derive_more;
-=======
-#[macro_use] extern crate lalrpop_util;
->>>>>>> f49c3cc5
 
+pub mod core;
 pub mod lexer;
+pub mod parser;
 pub mod source_span;
-<<<<<<< HEAD
-pub mod core;
 
 pub use crate::core::CompilerDiagnostic;
 pub use crate::core::CompilerError;
-=======
-pub mod parser;
-
-pub use compiler_diagnostic::CompilerDiagnostic;
-pub use compiler_diagnostic::ProvidesCompilerDiagnostic;
-pub use compiler_error::CompilerError;
->>>>>>> f49c3cc5
 pub use source_span::SourceSpan;