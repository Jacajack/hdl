--- conflicted
+++ resolved
@@ -1,15 +1,7 @@
-<<<<<<< HEAD
 #[macro_use] extern crate lalrpop_util;
 extern crate derive_more;
 
 pub mod core;
-=======
-#[macro_use]
-extern crate lalrpop_util;
-
-pub mod compiler_diagnostic;
-pub mod compiler_error;
->>>>>>> 061203e2
 pub mod lexer;
 pub mod parser;
 pub mod source_span;
