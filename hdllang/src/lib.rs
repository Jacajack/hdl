#[macro_use] extern crate lalrpop_util;
extern crate derive_more;

<<<<<<< HEAD
pub mod core;
pub mod lexer;
pub mod parser;

pub use crate::core::compiler_diagnostic;
pub use crate::core::CompilerDiagnostic;
pub use crate::core::CompilerError;
pub use crate::core::SourceSpan;
=======
pub mod compiler_diagnostic;
pub mod compiler_error;
pub mod diagnostic_buffer;
pub mod lexer;
pub mod parser;
pub mod source_span;
pub use compiler_diagnostic::CompilerDiagnostic;
pub use compiler_diagnostic::ProvidesCompilerDiagnostic;
pub use compiler_error::CompilerError;
pub use diagnostic_buffer::DiagnosticBuffer;
pub use source_span::SourceSpan;
>>>>>>> d1726e38
<|MERGE_RESOLUTION|>--- conflicted
+++ resolved
@@ -1,7 +1,7 @@
 #[macro_use] extern crate lalrpop_util;
 extern crate derive_more;
 
-<<<<<<< HEAD
+pub mod diagnostic_buffer;
 pub mod core;
 pub mod lexer;
 pub mod parser;
@@ -10,16 +10,4 @@
 pub use crate::core::CompilerDiagnostic;
 pub use crate::core::CompilerError;
 pub use crate::core::SourceSpan;
-=======
-pub mod compiler_diagnostic;
-pub mod compiler_error;
-pub mod diagnostic_buffer;
-pub mod lexer;
-pub mod parser;
-pub mod source_span;
-pub use compiler_diagnostic::CompilerDiagnostic;
-pub use compiler_diagnostic::ProvidesCompilerDiagnostic;
-pub use compiler_error::CompilerError;
-pub use diagnostic_buffer::DiagnosticBuffer;
-pub use source_span::SourceSpan;
->>>>>>> d1726e38
+pub use diagnostic_buffer::DiagnosticBuffer;