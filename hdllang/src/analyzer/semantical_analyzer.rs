use super::{GlobalAnalyzerContext, LocalAnalyzerContext, SemanticError};
use crate::core::CompilerDiagnosticBuilder;
use crate::parser::ast::ModuleImplementation;
use crate::{core::IdTableKey, ProvidesCompilerDiagnostic};
use crate::{CompilerDiagnostic, CompilerError};
use hirn::elab::{ElabMessageKind, ElabMessageSeverity, ElabToplevelAssumptions, Elaborator, FullElaborator};
use log::*;
use std::io::Write;
use std::{collections::HashMap, sync::Arc};
pub struct SemanticalAnalyzer<'a> {
	ctx: GlobalAnalyzerContext<'a>,
	modules_implemented: &'a HashMap<IdTableKey, &'a ModuleImplementation>,
	passes: Vec<
		for<'b> fn(
			&mut GlobalAnalyzerContext<'a>,
			&mut Box<LocalAnalyzerContext>,
			&ModuleImplementation,
		) -> miette::Result<()>,
	>,
}
impl<'a> SemanticalAnalyzer<'a> {
	pub fn new(
		ctx: GlobalAnalyzerContext<'a>,
		modules_implemented: &'a HashMap<IdTableKey, &ModuleImplementation>,
	) -> Self {
		Self {
			ctx,
			modules_implemented,
			passes: Vec::new(),
		}
	}
	pub fn buffer(&self) -> crate::core::DiagnosticBuffer {
		self.ctx.diagnostic_buffer.clone()
	}
	pub fn semantical_analysis(&mut self) -> miette::Result<()> {
		self.passes.push(first_pass);
		self.passes.push(second_pass);
		for module in self.modules_implemented.values() {
			let scope = match self.ctx.modules_declared.get(&module.id) {
				Some(m) => m.scope.clone(),
				None => {
					return Err(miette::Report::new(
						SemanticError::ModuleNotDeclared
							.to_diagnostic_builder()
							.label(
								module.location,
								format!(
									"Declaration of {:?} module cannot be found",
									self.ctx.id_table.get_by_key(&module.id).unwrap()
								)
								.as_str(),
							)
							.build(),
					))
				},
			};
			let mut local_ctx = LocalAnalyzerContext::new(module.id, scope);
			for pass in &self.passes {
				pass(&mut self.ctx, &mut local_ctx, *module)?;
			}
		}
		Ok(())
	}
	pub fn compile_and_elaborate(&mut self, output: &mut dyn Write) -> miette::Result<()> {
		self.passes.push(first_pass);
		self.passes.push(second_pass);
		self.passes.push(codegen_pass);
		for module in self.modules_implemented.values() {
			let scope = match self.ctx.modules_declared.get(&module.id) {
				Some(m) => m.scope.clone(),
				None => {
					return Err(miette::Report::new(
						SemanticError::ModuleNotDeclared
							.to_diagnostic_builder()
							.label(
								module.location,
								format!(
									"Declaration of {:?} module cannot be found",
									self.ctx.id_table.get_by_key(&module.id).unwrap()
								)
								.as_str(),
							)
							.build(),
					))
				},
			};
			let mut local_ctx = LocalAnalyzerContext::new(module.id, scope);
			for pass in &self.passes {
				pass(&mut self.ctx, &mut local_ctx, *module)?;
			}

			let module_id = self
				.ctx
				.modules_declared
				.get_mut(&local_ctx.module_id())
				.unwrap()
				.handle
				.id();

			if !local_ctx.scope.is_generic() {
				let mut elab = FullElaborator::new(self.ctx.design.clone());
				let elab_result = elab.elaborate(module_id, Arc::new(ElabToplevelAssumptions::default()));
				match elab_result {
					Ok(elab_report) => {
						for msg in elab_report.messages() {
							match msg.default_severity() {
								ElabMessageSeverity::Error => self.ctx.diagnostic_buffer.push_diagnostic(to_report(
									&local_ctx,
									module.location,
									CompilerDiagnosticBuilder::new_error(msg.to_string().as_str()),
									msg.kind(),
								)),
								ElabMessageSeverity::Warning => self.ctx.diagnostic_buffer.push_diagnostic(to_report(
									&local_ctx,
									module.location,
									CompilerDiagnosticBuilder::new_warning(msg.to_string().as_str()),
									msg.kind(),
								)),
								ElabMessageSeverity::Info => self.ctx.diagnostic_buffer.push_diagnostic(to_report(
									&local_ctx,
									module.location,
									CompilerDiagnosticBuilder::new_info(msg.to_string().as_str()),
									msg.kind(),
								)),
							}
						}
					},
					Err(err) => {
						return Err(miette::Report::new(
							CompilerError::ElaborationError(err)
								.to_diagnostic_builder()
								.label(
									module.location,
									"During elaboration of module this module critical error occured",
								)
								.build(),
						));
					},
				};
			}

			let mut output_string = String::new();
			let mut sv_codegen = hirn::codegen::sv::SVCodegen::new(self.ctx.design.clone(), &mut output_string);
			use hirn::codegen::Codegen;
			sv_codegen.emit_module(module_id).unwrap();
			write!(output, "{}", output_string).unwrap();
		}
		Ok(())
	}

	pub fn compile(&mut self, output: &mut dyn Write) -> miette::Result<()> {
		self.passes.push(first_pass);
		self.passes.push(second_pass);
		self.passes.push(codegen_pass);
		for module in self.modules_implemented.values() {
			let scope = match self.ctx.modules_declared.get(&module.id) {
				Some(m) => m.scope.clone(),
				None => {
					return Err(miette::Report::new(
						SemanticError::ModuleNotDeclared
							.to_diagnostic_builder()
							.label(
								module.location,
								format!(
									"Declaration of {:?} module cannot be found",
									self.ctx.id_table.get_by_key(&module.id).unwrap()
								)
								.as_str(),
							)
							.build(),
					))
				},
			};
			let mut local_ctx = LocalAnalyzerContext::new(module.id, scope);
			for pass in &self.passes {
				pass(&mut self.ctx, &mut local_ctx, *module)?;
			}
			let mut output_string = String::new();
			let mut sv_codegen = hirn::codegen::sv::SVCodegen::new(self.ctx.design.clone(), &mut output_string);
			use hirn::codegen::Codegen;
			sv_codegen
				.emit_module(
					self.ctx
						.modules_declared
						.get_mut(&local_ctx.module_id())
						.unwrap()
						.handle
						.id(),
				)
				.unwrap();
			write!(output, "{}", output_string).unwrap();
		}
		Ok(())
	}
}
/// This pass collects all variables
pub fn first_pass(
	ctx: &mut GlobalAnalyzerContext,
	local_ctx: &mut Box<LocalAnalyzerContext>,
	module: &ModuleImplementation,
) -> miette::Result<()> {
	// all passes are performed per module
	debug!("Running initial pass");
	module.first_pass(ctx, local_ctx)?;
	debug!("Initial pass done");
	Ok(())
}
/// This pass checks if all variables have specified sensitivity and width if needed
fn second_pass(
	ctx: &mut GlobalAnalyzerContext,
	local_ctx: &mut Box<LocalAnalyzerContext>,
	module: &ModuleImplementation,
) -> miette::Result<()> {
	// all passes are performed per module
	debug!("Running second pass");
	module.second_pass(ctx, local_ctx)?;
	debug!("Second pass done");
	Ok(())
}
/// This pass invokes HIRN API and creates proper module
fn codegen_pass(
	ctx: &mut GlobalAnalyzerContext,
	local_ctx: &mut Box<LocalAnalyzerContext>,
	module: &ModuleImplementation,
) -> miette::Result<()> {
	// first, generic codegen pass needs to be conducted
	// FIXME when intermidiate signal insertion is implemented
	// then other statements and blocks can be codegened
	module.codegen_pass(ctx, local_ctx)?;
	Ok(())
}
<<<<<<< HEAD
#[derive(Debug, Clone, Eq, PartialEq, Hash, Copy)]
pub enum CodegenPhase{
	Generic,
	Clock,
	Signals
=======

fn to_report(
	local_ctx: &LocalAnalyzerContext,
	module_location: crate::SourceSpan,
	report: CompilerDiagnosticBuilder,
	elab_report_kind: &ElabMessageKind,
) -> CompilerDiagnostic {
	use ElabMessageKind::*;
	match elab_report_kind {
		SignalNotDriven { signal, elab } => {
			let variable_location = local_ctx.scope.get_variable_location(signal.signal());
			let mask = elab.undriven_summary();
			use hirn::elab::SignalMaskSummary::*;
			match mask {
				Empty => unreachable!(),
				Full => report.label(variable_location, "This signal is not driven within module"),
				Single(bit) => report.label(
					variable_location,
					format!("Bit {} of this signal is not driven within module", bit).as_str(),
				),
				Ranges(ranges) => {
					let mut label_msg = from_range_to_string(ranges);
					label_msg.push_str("of this signal are not driven");
					report.label(variable_location, label_msg.as_str())
				},
			}
			.build()
		},
		SignalUnused { signal, elab } => {
			let variable_location = local_ctx.scope.get_variable_location(signal.signal());
			let mask = elab.unread_summary();
			use hirn::elab::SignalMaskSummary::*;
			match mask {
				Empty => unreachable!(),
				Full => report.label(variable_location, "This signal is never used within module"),
				Single(bit) => report.label(
					variable_location,
					format!("Bit {} of this signal is never being read within module", bit).as_str(),
				),
				Ranges(ranges) => {
					let mut label_msg = from_range_to_string(ranges);
					label_msg.push_str("of this signal are never being read within module");
					report.label(variable_location, label_msg.as_str())
				},
			}
			.build()
		},
		SignalConflict { signal, elab } => {
			let variable_location = local_ctx.scope.get_variable_location(signal.signal());
			let mask = elab.conflict_summary();
			use hirn::elab::SignalMaskSummary::*;
			match mask {
				Empty => unreachable!(),
				Full => report.label(variable_location, "This signal is driven multiple times"),
				Single(bit) => report.label(
					variable_location,
					format!("Bit {} of this signal is driven more than once", bit).as_str(),
				),
				Ranges(ranges) => {
					let mut label_msg = from_range_to_string(ranges);
					label_msg.push_str("are driven more than once");
					report.label(variable_location, label_msg.as_str())
				},
			}
			.build()
		},
		Notice(msg) => report.label(module_location, msg.as_str()).build(),
		_ => report
			.label(module_location, "Other elaboration warning/error occured")
			.build(),
	}
}

fn from_range_to_string(ranges: Vec<(u32, u32)>) -> String {
	assert!(!ranges.is_empty());

	let first_range = ranges.first().unwrap();
	let mut label_msg = if first_range.0 == first_range.1 {
		format!("Bit {} ", first_range.0)
	}
	else {
		format!("Bits {}-{} ", first_range.0, first_range.1)
	};
	for i in 1..ranges.len() {
		let (begin, end) = ranges[i];
		if begin == end {
			label_msg.push_str(format!("and {} ", begin).as_str());
		}
		else {
			label_msg.push_str(format!("and {}-{} ", begin, end).as_str());
		}
	}
	label_msg
>>>>>>> 1b24394d
}<|MERGE_RESOLUTION|>--- conflicted
+++ resolved
@@ -229,13 +229,6 @@
 	module.codegen_pass(ctx, local_ctx)?;
 	Ok(())
 }
-<<<<<<< HEAD
-#[derive(Debug, Clone, Eq, PartialEq, Hash, Copy)]
-pub enum CodegenPhase{
-	Generic,
-	Clock,
-	Signals
-=======
 
 fn to_report(
 	local_ctx: &LocalAnalyzerContext,
@@ -329,5 +322,4 @@
 		}
 	}
 	label_msg
->>>>>>> 1b24394d
 }