--- conflicted
+++ resolved
@@ -169,11 +169,7 @@
 			}
 			todo!("Invoke elaboration");
 			let mut output_string = String::new();
-<<<<<<< HEAD
-			let mut sv_codegen = hirn::codegen::sv::SVCodegen::new(self.ctx.design.clone(), &mut output_string);
-=======
 			let mut sv_codegen = hirn::codegen::sv::SVCodegen::new(&mut self.ctx.design, &mut output_string);
->>>>>>> 0a1965ab
 			use hirn::codegen::Codegen;
 			sv_codegen
 				.emit_module(
