use super::{AlreadyCreated, ModuleDeclared, SemanticError, Variable, VariableKind, RegisterInstance};
use hirn::design::{ScopeHandle, UnaryExpression};
use log::{debug, info};
use std::collections::HashMap;
use std::io::Write;

use crate::{
<<<<<<< HEAD
	analyzer::{BusWidth, ModuleImplementationScope, Signal, ModuleInstance, semantic_error::InstanceError, GenericVariable, SignalSensitivity, ClockSensitivityList},
=======
	analyzer::{
		semantic_error::InstanceError, BusWidth, GenericVariable, ModuleImplementationScope, ModuleInstance, Signal,
	},
>>>>>>> f44814bb
	core::*,
	lexer::*,
	parser::ast::*,
	CompilerError, ProvidesCompilerDiagnostic, SourceSpan,
};

pub fn combine<'a>(
	id_table: &'a mut IdTable,
	nc_table: &'a crate::lexer::NumericConstantTable,
	ast: &'a Root,
	mut path_from_root: String,
	present_files: &mut HashMap<String, String>,
) -> miette::Result<(
	Vec<String>,
	GlobalAnalyzerContext<'a>,
	HashMap<IdTableKey, &'a ModuleImplementation>,
)> {
	info!("Running combining pass");
	info!("Path from root: {}", path_from_root);

	if path_from_root.as_str() == "" {
		path_from_root = ".".to_string();
	}
	let mut design = hirn::design::Design::new();
	let mut packaged_paths: Vec<String> = Vec::new();
	let mut modules_declared: HashMap<IdTableKey, ModuleDeclared> = HashMap::new();
	let mut modules_implemented: HashMap<IdTableKey, &ModuleImplementation> = HashMap::new();
	let mut generic_modules: HashMap<IdTableKey, &ModuleImplementation> = HashMap::new();

	for def in &ast.definitions {
		use crate::parser::ast::TopDefinition::*;
		match def {
			ModuleDeclaration(declaration) => {
				declaration.analyze(&mut design, id_table, nc_table, &mut modules_declared)?
			},
			ModuleImplementation(implementation) => {
				debug!(
					"Found module impl for {:?}",
					id_table.get_by_key(&implementation.id).unwrap()
				);
				if let Some(prev) = modules_implemented.get(&implementation.id) {
					return Err(miette::Report::new(
						SemanticError::MultipleModuleImplementations
							.to_diagnostic_builder()
							.label(
								implementation.location,
								format!(
									"Module {:?} is implemented multiple times",
									id_table.get_by_key(&implementation.id).unwrap()
								)
								.as_str(),
							)
							.label(
								prev.location,
								format!(
									"Module {:?} is implemented here",
									id_table.get_by_key(&prev.id).unwrap()
								)
								.as_str(),
							)
							.build(),
					));
				}

				modules_implemented.insert(implementation.id, &implementation);
			},
			PackageDeclaration(package) => {
				packaged_paths.push(package.analyze(id_table, &path_from_root, present_files)?)
			},
			UseStatement(_) => (),
		};
	}
	for (name, m) in modules_declared.clone() {
		if m.is_generic {
			match modules_implemented.get(&name) {
				None => {
					return Err(miette::Report::new(
						crate::ProvidesCompilerDiagnostic::to_diagnostic_builder(
							&crate::analyzer::SemanticError::GenericModuleImplementationNotFound,
						)
						.label(
							m.location,
							format!(
								"Module {:?} is not implemented in the same file as it is declared",
								id_table.get_by_key(&name).unwrap()
							)
							.as_str(),
						)
						.build(),
					))
				},
				Some(implementation) => {
					generic_modules.insert(name.clone(), *implementation);
					modules_implemented.remove(&name);
				},
			}
		}
	}
	debug!("Modules: {:?}", modules_declared.len());

	// prepare for next stage of analysis
	let ctx: GlobalAnalyzerContext<'_> = GlobalAnalyzerContext {
		id_table,
		nc_table,
		modules_declared,
		generic_modules,
		design,
	};

	Ok((packaged_paths, ctx, modules_implemented))
}
pub struct SemanticalAnalyzer<'a> {
	ctx: GlobalAnalyzerContext<'a>,
	modules_implemented: &'a HashMap<IdTableKey, &'a ModuleImplementation>,
	passes: Vec<
		for<'b> fn(
			&mut GlobalAnalyzerContext<'a>,
			&mut LocalAnalyzerContex,
			&ModuleImplementation,
		) -> miette::Result<()>,
	>,
}
impl<'a> SemanticalAnalyzer<'a> {
	pub fn new(
		ctx: GlobalAnalyzerContext<'a>,
		modules_implemented: &'a HashMap<IdTableKey, &ModuleImplementation>,
	) -> Self {
		Self {
			ctx,
			modules_implemented,
			passes: Vec::new(),
		}
	}
	pub fn semantical_analysis(&mut self) -> miette::Result<()> {
		self.passes.push(first_pass);
		self.passes.push(second_pass);
		for module in self.modules_implemented.values() {
			let mut local_ctx = LocalAnalyzerContex::new(
				module.id,
				self.ctx.modules_declared.get(&module.id).unwrap().scope.clone(),
			);
			for pass in &self.passes {
				pass(&mut self.ctx, &mut local_ctx, *module)?;
			}
		}
		Ok(())
	}
	pub fn compile(&mut self, output: &mut dyn Write) -> miette::Result<()> {
		self.passes.push(first_pass);
		self.passes.push(second_pass);
		self.passes.push(codegen_pass);
		for module in self.modules_implemented.values() {
			let mut local_ctx = LocalAnalyzerContex::new(
				module.id,
				self.ctx.modules_declared.get(&module.id).unwrap().scope.clone(),
			);
			for pass in &self.passes {
				pass(&mut self.ctx, &mut local_ctx, *module)?;
			}
			let mut sv_codegen = hirn::codegen::sv::SVCodegen::new(&mut self.ctx.design);
			use hirn::codegen::Codegen;
			let mut output_string = String::new();
			sv_codegen
				.emit_module(
					&mut output_string,
					self.ctx
						.modules_declared
						.get_mut(&local_ctx.module_id)
						.unwrap()
						.handle
						.id(),
				)
				.unwrap();
			write!(output, "{}", output_string).unwrap();
		}
		Ok(())
	}
}
/// This pass collects all variables
pub fn first_pass(
	ctx: &mut GlobalAnalyzerContext,
	local_ctx: &mut LocalAnalyzerContex,
	module: &ModuleImplementation,
) -> miette::Result<()> {
	// all passes are performed per module
	debug!("Running initial pass");
	module.first_pass(ctx, local_ctx)?;
	debug!("Initial pass done");
	Ok(())
}
/// This pass checks if all variables have specified sensitivity and width if needed
pub fn second_pass(
	ctx: &mut GlobalAnalyzerContext,
	local_ctx: &mut LocalAnalyzerContex,
	module: &ModuleImplementation,
) -> miette::Result<()> {
	// all passes are performed per module
	debug!("Running second pass");
	module.second_pass(ctx, local_ctx)?;
	debug!("Second pass done");
	Ok(())
}
/// This pass invokes HIRN API and creates proper module
pub fn codegen_pass(
	ctx: &mut GlobalAnalyzerContext,
	local_ctx: &mut LocalAnalyzerContex,
	module: &ModuleImplementation,
) -> miette::Result<()> {
	// all passes are performed per module
	debug!("Running codegen pass");
	module.codegen_pass(ctx, local_ctx)?;
	debug!("Codegen pass done");
	Ok(())
}
/// Global shared context for semantic analysis
pub struct GlobalAnalyzerContext<'a> {
	pub id_table: &'a mut IdTable,
	pub nc_table: &'a crate::lexer::NumericConstantTable,
	/// represents all declared modules
	pub modules_declared: HashMap<IdTableKey, ModuleDeclared>,
	/// represents all implemented generic modules
	pub generic_modules: HashMap<IdTableKey, &'a ModuleImplementation>,
	pub design: hirn::design::Design,
}
/// Per module context for semantic analysis
pub struct LocalAnalyzerContex {
	pub are_we_in_conditional: usize,
	pub scope: ModuleImplementationScope,
	pub nc_widths: HashMap<SourceSpan, NumericConstant>,
	pub widths_map: HashMap<SourceSpan, BusWidth>,
	pub scope_map: HashMap<SourceSpan, usize>,
	pub module_id: IdTableKey,
}
impl LocalAnalyzerContex {
	pub fn new(module_id: IdTableKey, scope: ModuleImplementationScope) -> Self {
		LocalAnalyzerContex {
			are_we_in_conditional: 0,
			scope,
			scope_map: HashMap::new(),
			module_id,
			nc_widths: HashMap::new(),
			widths_map: HashMap::new(),
		}
	}
}
impl ModuleImplementation {
	// Performs first pass on module implementation
	pub fn first_pass(
		&self,
		ctx: &mut GlobalAnalyzerContext,
		local_ctx: &mut LocalAnalyzerContex,
	) -> miette::Result<()> {
		debug!(
			"Analyzing module implementation {}",
			ctx.id_table.get_by_key(&self.id).unwrap()
		);
		use crate::parser::ast::ModuleImplementationStatement::*;
		match ctx.modules_declared.get(&self.id) {
			Some(_) => (),
			None => {
				return Err(miette::Report::new(
					SemanticError::ModuleNotDeclared
						.to_diagnostic_builder()
						.label(
							self.location,
							format!(
								"Declaration of {:?} module cannot be found",
								ctx.id_table.get_by_key(&self.id).unwrap()
							)
							.as_str(),
						)
						.build(),
				))
			},
		}

		// This has to be done this way to avoid creating a inner scope with the first block
		let id = 0;
		match &self.statement {
			ModuleImplementationBlockStatement(block) => {
				for statement in &block.statements {
					statement.first_pass(ctx, local_ctx, id)?;
				}
			},
			_ => unreachable!(),
		};
		debug!(
			"Done analyzing module implementation {}",
			ctx.id_table.get_by_key(&self.id).unwrap()
		);
		Ok(())
	}
	pub fn second_pass(
		&self,
		ctx: &mut GlobalAnalyzerContext,
		local_ctx: &mut LocalAnalyzerContex,
	) -> miette::Result<()> {
		local_ctx.scope.second_pass(ctx)?;
		Ok(())
	}

	pub fn codegen_pass(
		&self,
		ctx: &mut GlobalAnalyzerContext,
		local_ctx: &mut LocalAnalyzerContex,
	) -> miette::Result<()> {
		debug!(
			"Codegen pass for module implementation {}",
			ctx.id_table.get_by_key(&self.id).unwrap()
		);
		//let module  = ctx.modules_declared.get(&self.id).unwrap();
		let mut api_scope = ctx
			.modules_declared
			.get_mut(&local_ctx.module_id)
			.unwrap()
			.handle
			.scope();

		//for var in module.scope.signals.values() {
		//	// create variable with API
		//	var.register(ctx, local_ctx, &mut api_scope)?;
		//}

		use crate::parser::ast::ModuleImplementationStatement::*;
		match &self.statement {
			ModuleImplementationBlockStatement(block) => {
				for statement in &block.statements {
					statement.codegen_pass(ctx, local_ctx, &mut api_scope)?;
				}
			},
			_ => unreachable!(),
		};
		debug!(
			"Done codegen pass for module implementation {}",
			ctx.id_table.get_by_key(&self.id).unwrap()
		);
		Ok(())
	}
}
impl ModuleImplementationStatement {
	pub fn first_pass(
		&self,
		ctx: &mut GlobalAnalyzerContext,
		local_ctx: &mut LocalAnalyzerContex,
		scope_id: usize,
	) -> miette::Result<()> {
		local_ctx.scope_map.insert(self.get_location(), scope_id);
		use ModuleImplementationStatement::*;
		match self {
			VariableBlock(block) => block.analyze(ctx, local_ctx, AlreadyCreated::new(), scope_id)?,
			VariableDefinition(definition) => definition.analyze(AlreadyCreated::new(), ctx, local_ctx, scope_id)?,
			AssignmentStatement(assignment) => {
				if assignment.lhs.is_generic(ctx, scope_id, local_ctx)? {
					if local_ctx.are_we_in_conditional > 0 {
						return Err(miette::Report::new(
							SemanticError::GenericInConditional
								.to_diagnostic_builder()
								.label(
									assignment.location,
									"Generic variable cannot be assigned in conditional statement",
								)
								.build(),
						));
					}
					debug!("Lhs is generic");
					match assignment.rhs.evaluate(ctx.nc_table, scope_id, &local_ctx.scope)? {
						Some(val) => {
							assignment.lhs.assign(
								BusWidth::EvaluatedLocated(val, assignment.rhs.get_location()),
								local_ctx,
								scope_id,
							);
						},
						None => assignment.lhs.assign(
							BusWidth::Evaluable(assignment.rhs.get_location()),
							local_ctx,
							scope_id,
						),
					}
					return Ok(());
				}
				let lhs_type = assignment.lhs.evaluate_type(
					ctx,
					scope_id,
					local_ctx,
					Signal::new_empty(),
					true,
					assignment.location,
				)?;
				info!("Lhs type at the beginning: {:?}", lhs_type);
				if lhs_type.is_array() {
					return Err(miette::Report::new(
						SemanticError::ArrayInExpression
							.to_diagnostic_builder()
							.label(assignment.location, "Array assignment is not supported yet")
							.build(),
					));
				}
				let rhs_type =
					assignment
						.rhs
						.evaluate_type(ctx, scope_id, local_ctx, lhs_type, false, assignment.location)?;
				if rhs_type.is_array() {
					return Err(miette::Report::new(
						SemanticError::ArrayInExpression
							.to_diagnostic_builder()
							.label(assignment.location, "Array assignment is not supported yet")
							.label(assignment.rhs.get_location(), "This expression is an array")
							.build(),
					));
				}
				info!("Rhs type at the end: {:?}", rhs_type);
				info!(
					"Lhs type at the and: {:?}",
					assignment
						.lhs
						.evaluate_type(ctx, scope_id, local_ctx, rhs_type, true, assignment.location)?
				);
			},
			IfElseStatement(conditional) => {
				let condition_type = conditional
					.condition
					.evaluate(ctx.nc_table, scope_id, &mut local_ctx.scope)?;
				let if_scope = local_ctx.scope.new_scope(Some(scope_id));
				local_ctx.are_we_in_conditional += 1;
				conditional.if_statement.first_pass(ctx, local_ctx, if_scope)?;
				match &conditional.else_statement {
					Some(stmt) => {
						let else_scope = local_ctx.scope.new_scope(Some(scope_id));
						stmt.first_pass(ctx, local_ctx, else_scope)?;
					},
					None => (),
				}
				local_ctx.are_we_in_conditional -= 1;
			},
			IterationStatement(iteration) => {
				local_ctx.are_we_in_conditional += 1;
				todo!();
				local_ctx.are_we_in_conditional -= 1;
			},
			InstantiationStatement(inst) => {
				let name = inst.module_name.get_last_module();
				match local_ctx.scope.is_declared(scope_id, &inst.instance_name){
        			Some(location) => return Err(miette::Report::new(
						SemanticError::DuplicateVariableDeclaration
							.to_diagnostic_builder()
							.label(
								inst.location,
								format!(
									"Variable \"{}\" is already declared in this scope",
									ctx.id_table.get_by_key(&inst.instance_name).unwrap()
								)
								.as_str(),
							)
							.label(location, "Previous declaration")
							.build(),
					)),
        			None => (),
    			} 
				if ctx.id_table.get_value(&name).as_str() == "register"{
					let v = Variable::new(inst.instance_name,inst.location, VariableKind::ModuleInstance(ModuleInstance { module_name: inst.instance_name, location: inst.location, kind: crate::analyzer::ModuleInstanceKind::Register(create_register(inst, scope_id, ctx, local_ctx)?)}));
					local_ctx.scope.define_variable(scope_id, v )?;
				}
				ctx.modules_declared
					.get_mut(&local_ctx.module_id)
					.unwrap()
					.instantiates
					.push(name.clone());
				if name == local_ctx.module_id {
					return Err(miette::Report::new(
						SemanticError::RecursiveModuleInstantiation
							.to_diagnostic_builder()
							.label(
								inst.module_name.location,
								format!(
									"Module \"{}\" is instantiated recursively",
									ctx.id_table.get_by_key(&name).unwrap()
								)
								.as_str(),
							)
							.build(),
					));
				}
				if !ctx.modules_declared.contains_key(&name) {
					return Err(miette::Report::new(
						SemanticError::ModuleNotDeclared
							.to_diagnostic_builder()
							.label(
								inst.module_name.location,
								format!("Module \"{}\" is not declared", ctx.id_table.get_by_key(&name).unwrap())
									.as_str(),
							)
							.build(),
					));
				}
				let module = ctx.modules_declared.get(&name).unwrap();
				let mut scope = module.scope.clone();
				let mut module_instance = ModuleInstance::new(name, inst.location);
				if scope.get_interface_len() != inst.port_bind.len() {
					return Err(miette::Report::new(
						InstanceError::ArgumentsMismatch
							.to_diagnostic_builder()
							.label(
								inst.location,
								"This binding list does not match interface of module instantiated",
							)
							.help(
								format!(
									"Interface of the module xx is {}",
									scope.display_interface(ctx.id_table)
								)
								.as_str(),
							)
							.build(),
					));
				}
				debug!("Binding generic variables!");
				for stmt in &inst.port_bind {
					let mut interface_variable = scope
						.get_var(0, &stmt.get_id())
						.map_err(|err| {
							err.to_diagnostic_builder()
								.label(
									stmt.location(),
									format!(
										"Variable \"{}\" is not declared in in interface in module \"{}\"",
										ctx.id_table.get_by_key(&stmt.get_id()).unwrap(),
										ctx.id_table.get_by_key(&name).unwrap()
									)
									.as_str(),
								)
								.build()
						})?
						.clone();
					if !interface_variable.var.kind.is_generic() {
						continue;
					}
					use crate::parser::ast::PortBindStatement::*;
					match &stmt {
						OnlyId(id) => {
							debug!("Only id");
							let mut local_sig = local_ctx
								.scope
								.get_var(scope_id, &id.id)
								.map_err(|err| {
									err.to_diagnostic_builder()
										.label(
											id.location,
											format!(
												"Variable \"{}\" is not declared",
												ctx.id_table.get_by_key(&id.id).unwrap()
											)
											.as_str(),
										)
										.build()
								})?
								.clone();
							debug!("Local sig is {:?}", local_sig.var.kind);
							if local_sig.var.kind.is_module_instance() {
								return Err(miette::Report::new(
									InstanceError::ArgumentsMismatch
										.to_diagnostic_builder()
										.label(
											stmt.location(),
											"Here was an attempt to bind module instance as a interface signal",
										)
										.label(local_sig.var.location, "Local signal defined here")
										.build(),
								));
							}
							debug!("Remote sig is {:?}", interface_variable.var.kind);
							use VariableKind::*;
							match (&mut local_sig.var.kind, &mut interface_variable.var.kind) {
								(Signal(_), Generic(_)) => {
									return Err(miette::Report::new(
										InstanceError::ArgumentsMismatch
											.to_diagnostic_builder()
											.label(
												stmt.location(),
												"Here was an attempt to bind generic and signal togther",
											)
											.label(local_sig.var.location, "Local signal defined here")
											.build(),
									))
								},
								(Generic(gen1), Generic(gen2)) => {
									if gen1.value.is_none() {
										return Err(miette::Report::new(InstanceError::GenericArgumentWithoutValue.to_diagnostic_builder()
										.label(local_sig.var.location, "This variable does not have a value")
										.label(stmt.location(), "Here there was an attempt to bind generic variable without a value")
										.build()));
									}
									gen2.value = gen1.value.clone();
									scope.redeclare_variable(interface_variable);
								},
								(..) => unreachable!(),
							}
						},
						IdWithExpression(id_expr) => {
							debug!("Id with expression");

							let new_sig = id_expr.expression.evaluate(ctx.nc_table, scope_id, &local_ctx.scope)?;
							if new_sig.is_none() {
								todo!() //FIXME
							}
							use VariableKind::*;
							match &mut interface_variable.var.kind {
								Generic(gen) => {
									gen.value = Some(BusWidth::Evaluated(new_sig.unwrap()));
								},
								_ => unreachable!(),
							}
							scope.redeclare_variable(interface_variable);
						},
						IdWithDeclaration(id_decl) => {
							debug!("Id with declaration");
							return Err(miette::Report::new(
								InstanceError::ArgumentsMismatch
									.to_diagnostic_builder()
									.label(
										stmt.location(),
										"Here was an attempt to bind generic and signal togther",
									)
									.build(),
							));
						},
					}
				}
				debug!("Scope is {:?}", scope);
				debug!("Binding non generic variables!");
				for stmt in &inst.port_bind {
					let mut interface_variable = scope
						.get_var(0, &stmt.get_id())
						.expect("This was checked in a previous loop")
						.clone();
					if interface_variable.var.kind.is_generic() {
						continue;
					}
					debug!("Interface variable is {:?}", interface_variable.var.kind);
					//interface_variable.var.kind.evaluate_bus_width(&scope, ctx.id_table, ctx.nc_table)?;
					use crate::parser::ast::PortBindStatement::*;
					match &stmt {
						OnlyId(id) => {
							debug!("Only id");
							let mut local_sig = local_ctx
								.scope
								.get_var(scope_id, &id.id)
								.map_err(|err| {
									err.to_diagnostic_builder()
										.label(
											id.location,
											format!(
												"Variable \"{}\" is not declared",
												ctx.id_table.get_by_key(&id.id).unwrap()
											)
											.as_str(),
										)
										.build()
								})?
								.clone();
							debug!("Local sig is {:?}", local_sig.var.kind);
							if local_sig.var.kind.is_module_instance() {
								return Err(miette::Report::new(
									InstanceError::ArgumentsMismatch
										.to_diagnostic_builder()
										.label(
											stmt.location(),
											"Here was an attempt to bind module instance as a interface signal",
										)
										.label(local_sig.var.location, "Local signal defined here")
										.build(),
								));
							}
							debug!("Remote sig is {:?}", interface_variable.var.kind);
							use VariableKind::*;
							match (&mut local_sig.var.kind, &mut interface_variable.var.kind) {
								(Signal(sig1), Signal(sig2)) => {
									sig2.evaluate_as_lhs(true, ctx, sig1.clone(), stmt.location())?;
									// sig 2 change width to the ones known in local scope
									sig1.evaluate_as_lhs(false, ctx, sig2.clone(), stmt.location())?;
									//local_ctx.scope.evaluated_expressions.insert(sig2.width().unwrap().get_location().unwrap(), scope.evaluated_expressions.get(&sig2.width().unwrap().get_location().unwrap()).unwrap().clone());
									local_ctx.scope.redeclare_variable(local_sig);
								},
								(Generic(_), Signal(_)) => {
									return Err(miette::Report::new(
										InstanceError::ArgumentsMismatch
											.to_diagnostic_builder()
											.label(
												stmt.location(),
												"Here was an attempt to bind generic and signal togther",
											)
											.label(local_sig.var.location, "Local signal defined here")
											.build(),
									))
								},
								(..) => unreachable!(),
							}
						},
						IdWithExpression(id_expr) => {
							debug!("Id with expression");

							let new_sig = id_expr.expression.evaluate_type(
								&ctx,
								scope_id,
								local_ctx,
								interface_variable.var.kind.to_signal(),
								false,
								id_expr.location,
							)?;
						},
						IdWithDeclaration(id_decl) => {
							debug!("Id with declaration");

							let new_war = VariableKind::from_type_declarator(
								&id_decl.declaration.type_declarator,
								scope_id,
								AlreadyCreated::new(),
								ctx.nc_table,
								ctx.id_table,
								&mut local_ctx.scope,
							)?;
							let mut sig = new_war.to_signal();
							sig.evaluate_as_lhs(false, &ctx, interface_variable.var.kind.to_signal(), id_decl.location)?
						},
					}
				}
				local_ctx.scope.define_variable(
					scope_id,
					Variable::new(
						inst.instance_name,
						inst.location,
						VariableKind::ModuleInstance(module_instance),
					),
				)?;
			},
			ModuleImplementationBlockStatement(block) => {
				let id = local_ctx.scope.new_scope(Some(scope_id));
				block.analyze(ctx, local_ctx, id)?;
			},
		}
		Ok(())
	}
	pub fn codegen_pass(
		&self,
		ctx: &mut GlobalAnalyzerContext,
		local_ctx: &mut LocalAnalyzerContex,
		api_scope: &mut ScopeHandle,
	) -> miette::Result<()> {
		let scope_id = local_ctx.scope_map.get(&self.get_location()).unwrap().to_owned();
		use ModuleImplementationStatement::*;
		match self {
			VariableBlock(block) => block.codegen_pass(ctx, local_ctx, api_scope)?,
			VariableDefinition(definition) => definition.codegen_pass(ctx, local_ctx, api_scope)?,
			AssignmentStatement(assignment) => {
				let lhs = assignment.lhs.codegen(
					ctx.nc_table,
					ctx.id_table,
					scope_id,
					&local_ctx.scope,
					Some(&local_ctx.nc_widths),
				)?;
				let rhs = assignment.rhs.codegen(
					ctx.nc_table,
					ctx.id_table,
					scope_id,
					&local_ctx.scope,
					Some(&local_ctx.nc_widths),
				)?;
				use crate::parser::ast::AssignmentOpcode::*;
				match assignment.assignment_opcode {
					Equal => api_scope
						.assign(lhs, rhs)
						.map_err(|err| CompilerError::HirnApiError(err).to_diagnostic())?,
					PlusEqual => todo!(), // does it make sense?
					AndEqual => api_scope
						.assign(lhs.clone(), lhs & rhs)
						.map_err(|err| CompilerError::HirnApiError(err).to_diagnostic())?,
					XorEqual => api_scope
						.assign(lhs.clone(), lhs ^ rhs)
						.map_err(|err| CompilerError::HirnApiError(err).to_diagnostic())?,
					OrEqual => api_scope
						.assign(lhs.clone(), lhs | rhs)
						.map_err(|err| CompilerError::HirnApiError(err).to_diagnostic())?,
				};

				debug!("Assignment done");
			},
			IfElseStatement(conditional) => {
				let mut inner_scope = api_scope
					.if_scope(conditional.condition.codegen(
						ctx.nc_table,
						ctx.id_table,
						scope_id,
						&local_ctx.scope,
						Some(&local_ctx.nc_widths),
					)?)
					.unwrap();
				conditional
					.if_statement
					.codegen_pass(ctx, local_ctx, &mut inner_scope)?;
				match conditional.else_statement {
					Some(ref else_statement) => {
						let expr = conditional.condition.codegen(
							ctx.nc_table,
							ctx.id_table,
							scope_id,
							&local_ctx.scope,
							Some(&local_ctx.nc_widths),
						)?;
						let mut else_scope = api_scope
							.if_scope(hirn::design::Expression::Unary(UnaryExpression {
								op: hirn::design::UnaryOp::LogicalNot,
								operand: Box::new(expr),
							}))
							.unwrap();
						else_statement.codegen_pass(ctx, local_ctx, &mut else_scope)?
					},
					None => (),
				}
			},
			IterationStatement(_) => todo!(),
			InstantiationStatement(_) => (), //FIXME
			ModuleImplementationBlockStatement(block) => block.codegen_pass(ctx, local_ctx, api_scope)?,
		};
		Ok(())
	}
}
impl ModuleImplementationBlockStatement {
	pub fn analyze(
		&self,
		ctx: &mut GlobalAnalyzerContext,
		local_ctx: &mut LocalAnalyzerContex,
		scope_id: usize,
	) -> miette::Result<()> {
		let new_id = local_ctx.scope.new_scope(Some(scope_id));
		local_ctx.scope_map.insert(self.location, new_id);
		for statement in &self.statements {
			statement.first_pass(ctx, local_ctx, new_id)?;
		}
		Ok(())
	}
	pub fn codegen_pass(
		&self,
		ctx: &mut GlobalAnalyzerContext,
		local_ctx: &mut LocalAnalyzerContex,
		api_scope: &mut ScopeHandle,
	) -> miette::Result<()> {
		let mut subscope = api_scope.new_subscope().unwrap();
		for statement in &self.statements {
			statement.codegen_pass(ctx, local_ctx, &mut subscope)?;
		}
		Ok(())
	}
}
impl VariableDefinition {
	pub fn analyze(
		&self,
		already_created: AlreadyCreated,
		ctx: &mut GlobalAnalyzerContext,
		local_ctx: &mut LocalAnalyzerContex,
		scope_id: usize,
	) -> miette::Result<()> {
		local_ctx.scope_map.insert(self.location, scope_id);
		let kind = VariableKind::from_type_declarator(
			&self.type_declarator,
			scope_id,
			already_created,
			ctx.nc_table,
			ctx.id_table,
			&mut local_ctx.scope,
		)?;
		match &kind {
			VariableKind::Signal(sig) => {
				if sig.is_direction_specified() {
					return Err(miette::Report::new(
						SemanticError::SignalDirectionSpecified
							.to_diagnostic_builder()
							.label(
								self.location,
								"This signal is specified as interface's signal in module implementation",
							)
							.build(),
					));
				}
			},
			VariableKind::Generic(_) => (),
			VariableKind::ModuleInstance(_) => (),
		}
		for direct_initializer in &self.initializer_list {
			let mut spec_kind = kind.clone();
			if let Some(variable) = local_ctx
				.scope
				.get_variable_in_scope(scope_id, &direct_initializer.declarator.name)
			{
				return Err(miette::Report::new(
					SemanticError::DuplicateVariableDeclaration
						.to_diagnostic_builder()
						.label(
							direct_initializer.declarator.get_location(),
							format!(
								"Variable with name \"{}\" declared here, was already declared before.",
								ctx.id_table.get_by_key(&direct_initializer.declarator.name).unwrap()
							)
							.as_str(),
						)
						.label(
							variable.var.location,
							format!(
								"Here variable \"{}\" was declared before.",
								ctx.id_table.get_by_key(&direct_initializer.declarator.name).unwrap()
							)
							.as_str(),
						)
						.build(),
				));
			}
			let mut dimensions = Vec::new();
			for array_declarator in &direct_initializer.declarator.array_declarators {
				let size = array_declarator.evaluate(ctx.nc_table, scope_id, &local_ctx.scope)?;
				local_ctx.scope.evaluated_expressions.insert(
					array_declarator.get_location(),
					crate::analyzer::module_implementation_scope::EvaluatedEntry::new(
						array_declarator.clone(),
						scope_id,
					),
				);
				match &size {
					Some(val) => {
						if val.value <= num_bigint::BigInt::from(0) {
							return Err(miette::Report::new(
								SemanticError::NegativeBusWidth
									.to_diagnostic_builder()
									.label(array_declarator.get_location(), "Array size must be positive")
									.build(),
							));
						}
						dimensions.push(BusWidth::EvaluatedLocated(val.clone(), array_declarator.get_location()));
					},
					None => dimensions.push(BusWidth::Evaluable(array_declarator.get_location())),
				}
			}
			spec_kind.add_dimenstions(dimensions);
			match &direct_initializer.expression {
				Some(expr) => {
<<<<<<< HEAD
					if spec_kind.is_array() {
=======
					if spec_kind.is_generic() {
						let rhs_val = expr.evaluate(ctx.nc_table, scope_id, &local_ctx.scope)?;
						// FIXME
					}
					let mut lhs = spec_kind.to_signal();
					if lhs.is_array() {
>>>>>>> f44814bb
						return Err(miette::Report::new(
							SemanticError::ArrayInExpression
								.to_diagnostic_builder()
								.label(
									direct_initializer.get_location(),
									"Array cannot be initialized with expression",
								)
								.build(),
						));
					}
					if spec_kind.is_generic(){
						let rhs_val = expr.evaluate(ctx.nc_table, scope_id, &local_ctx.scope)?;
						if let VariableKind::Generic(GenericVariable{value, ..}) = &mut spec_kind {
							value.replace(BusWidth::Evaluated(rhs_val.unwrap()));
						} else {
							unreachable!()
						}
					}
					else {
						let mut lhs = spec_kind.to_signal();
						debug!("Lhs is {:?}", lhs);
						let rhs = expr.evaluate_type(
							ctx,
							scope_id,
							local_ctx,
							lhs.clone(),
							false,
							direct_initializer.declarator.get_location(),
						)?;
						debug!("Rhs is {:?}", rhs);
						if rhs.is_array() {
							return Err(miette::Report::new(
								SemanticError::ArrayInExpression
									.to_diagnostic_builder()
									.label(
										direct_initializer.get_location(),
										"Array cannot be initialized with expression",
									)
									.build(),
							));
						}
						lhs.evaluate_as_lhs(true, ctx, rhs, direct_initializer.declarator.get_location())?;
						spec_kind = VariableKind::Signal(lhs);
					}
				},
				None => (),
			}
			local_ctx.scope.define_variable(
				scope_id,
				Variable {
					name: direct_initializer.declarator.name,
					kind: spec_kind,
					location: direct_initializer.declarator.get_location(),
				},
			)?;
			debug!(
				"Defined variable {:?} in scope {}",
				ctx.id_table.get_by_key(&direct_initializer.declarator.name).unwrap(),
				scope_id
			);
		}
		Ok(())
	}
	pub fn codegen_pass(
		&self,
		ctx: &mut GlobalAnalyzerContext,
		local_ctx: &mut LocalAnalyzerContex,
		api_scope: &mut ScopeHandle,
	) -> miette::Result<()> {
		let scope_id = local_ctx.scope_map.get(&self.location).unwrap().to_owned();
		for direct_initializer in &self.initializer_list {
			let variable = local_ctx
				.scope
				.get_variable_in_scope(scope_id, &direct_initializer.declarator.name)
				.unwrap();
			let api_id = variable.var.register(
				ctx.nc_table,
				ctx.id_table,
				scope_id,
				&local_ctx.scope,
				Some(&local_ctx.nc_widths),
				api_scope
					.new_signal(ctx.id_table.get_by_key(&variable.var.name).unwrap().as_str())
					.unwrap(),
			)?;
			match &direct_initializer.expression {
				Some(expr) => api_scope
					.assign(
						api_id.into(),
						expr.codegen(
							ctx.nc_table,
							ctx.id_table,
							scope_id,
							&local_ctx.scope,
							Some(&local_ctx.nc_widths),
						)?,
					)
					.unwrap(),
				None => (),
			}

			local_ctx.scope.insert_api_id(variable.id, api_id)
		}
		Ok(())
	}
}
impl VariableBlock {
	pub fn analyze(
		&self,
		ctx: &mut GlobalAnalyzerContext,
		local_ctx: &mut LocalAnalyzerContex,
		mut already_created: AlreadyCreated,
		scope_id: usize,
	) -> miette::Result<()> {
		already_created = analyze_qualifiers(&self.types, already_created, &local_ctx.scope, scope_id, ctx.id_table)?;
		for statement in &self.statements {
			statement.analyze(already_created.clone(), ctx, local_ctx, scope_id)?;
		}
		Ok(())
	}
	pub fn codegen_pass(
		&self,
		ctx: &mut GlobalAnalyzerContext,
		local_ctx: &mut LocalAnalyzerContex,
		api_scope: &mut ScopeHandle,
	) -> miette::Result<()> {
		for statement in &self.statements {
			statement.codegen_pass(ctx, local_ctx, api_scope)?;
		}
		Ok(())
	}
}
impl VariableBlockStatement {
	pub fn analyze(
		&self,
		already_created: AlreadyCreated,
		ctx: &mut GlobalAnalyzerContext,
		local_ctx: &mut LocalAnalyzerContex,
		scope_id: usize,
	) -> miette::Result<()> {
		match self {
			VariableBlockStatement::VariableBlock(block) => {
				block.analyze(ctx, local_ctx, already_created, scope_id)?;
			},
			VariableBlockStatement::VariableDefinition(definition) => {
				definition.analyze(already_created, ctx, local_ctx, scope_id)?;
			},
		}
		Ok(())
	}
	pub fn codegen_pass(
		&self,
		ctx: &mut GlobalAnalyzerContext,
		local_ctx: &mut LocalAnalyzerContex,
		api_scope: &mut ScopeHandle,
	) -> miette::Result<()> {
		match self {
			VariableBlockStatement::VariableBlock(block) => {
				block.codegen_pass(ctx, local_ctx, api_scope)?;
			},
			VariableBlockStatement::VariableDefinition(definition) => {
				definition.codegen_pass(ctx, local_ctx, api_scope)?;
			},
		}
		Ok(())
	}
}
fn create_register(inst_stmt: &InstantiationStatement,scope_id: usize, ctx: &mut GlobalAnalyzerContext, local_ctx: &mut LocalAnalyzerContex) ->miette::Result<RegisterInstance>{
	if inst_stmt.port_bind.len() != 5 {
		return Err(miette::Report::new(InstanceError::ArgumentsMismatch.to_diagnostic_builder()
		.label(inst_stmt.location, "Register must have 5 arguments")
		.build()))
	}
	let mut en_stmt: Option<&PortBindStatement> = None;
	let mut next_stmt: Option<&PortBindStatement> = None;
	let mut clk_stmt: Option<&PortBindStatement> = None;
	let mut nreset_stmt: Option<&PortBindStatement> = None;
	let mut data_stmt: Option<&PortBindStatement> = None;
	for stmt in &inst_stmt.port_bind{
		match ctx.id_table.get_value(&stmt.get_id()).as_str(){
			"en" => match en_stmt{
				Some(stmt1) => return Err(miette::Report::new(InstanceError::ArgumentsMismatch.to_diagnostic_builder()
				.label(stmt.location(), "This argument is already defined")
				.label(stmt1.location(), "En signal is already defined here")
				.build())),
				None =>en_stmt.replace(stmt),
			},
			"next" => match next_stmt{
				Some(stmt1) => return Err(miette::Report::new(InstanceError::ArgumentsMismatch.to_diagnostic_builder()
				.label(stmt.location(), "This argument is already defined")
				.label(stmt1.location(), "Next signal is already defined here")
				.build())),
				None =>next_stmt.replace(stmt),
			},
			"clk" => match clk_stmt{
				Some(stmt1) => return Err(miette::Report::new(InstanceError::ArgumentsMismatch.to_diagnostic_builder()
				.label(stmt.location(), "This argument is already defined")
				.label(stmt1.location(), "Clk signal is already defined here")
				.build())),
				None =>clk_stmt.replace(stmt),
			},
			"nreset" => match nreset_stmt{
				Some(stmt1) => return Err(miette::Report::new(InstanceError::ArgumentsMismatch.to_diagnostic_builder()
				.label(stmt.location(), "This argument is already defined")
				.label(stmt1.location(), "NReset signal is already defined here")
				.build())),
				None =>nreset_stmt.replace(stmt),
			},
			"data" => match data_stmt{
				Some(stmt1) => return Err(miette::Report::new(InstanceError::ArgumentsMismatch.to_diagnostic_builder()
				.label(stmt.location(), "This argument is already defined")
				.label(stmt1.location(), "Data signal is already defined here")
				.build())),
				None =>data_stmt.replace(stmt),
			},
			_ => return Err(miette::Report::new(InstanceError::ArgumentsMismatch.to_diagnostic_builder()
			.label(stmt.location(), "This is not a valid argument for register")
			.build()))
		};
	}
	use crate::parser::ast::PortBindStatement::*;
	let clk_signal = Signal{
    	signal_type: crate::analyzer::SignalType::Wire(clk_stmt.unwrap().location()),
    	dimensions: vec![],
    	sensitivity: crate::analyzer::SignalSensitivity::Clock(clk_stmt.unwrap().location()),
    	direction: crate::analyzer::Direction::Input(clk_stmt.unwrap().location()),
	};
	let clk_type = match clk_stmt.unwrap(){
    	OnlyId(id) => todo!(),
    	IdWithExpression(expr) => expr.expression.evaluate_type(ctx, scope_id, local_ctx, clk_signal.clone(), false, clk_stmt.unwrap().location())?,
    	IdWithDeclaration(_) => todo!(),
	};
	debug!("Clk type is {:?}", clk_type);
	if clk_type.is_array(){
		return Err(miette::Report::new(InstanceError::ArgumentsMismatch.to_diagnostic_builder()
		.label(clk_stmt.unwrap().location(), "Clock cannot be array")
		.build()))
	}
	if let SignalSensitivity::Clock(_) = &clk_type.sensitivity{}
	else {
		return Err(miette::Report::new(InstanceError::ArgumentsMismatch.to_diagnostic_builder()
		.label(clk_stmt.unwrap().location(), "Clk signal must be marked as clock")
		.build()))
	}
	let clk_name = ctx.id_table.insert_or_get("clk_in2137");
	let clk_var = Variable::new(clk_name, clk_stmt.unwrap().location(), VariableKind::Signal(clk_type.clone()));
	let data_signal = Signal{
		signal_type: crate::analyzer::SignalType::Auto(data_stmt.unwrap().location()),
		dimensions: vec![],
		sensitivity: crate::analyzer::SignalSensitivity::Comb(ClockSensitivityList::new().with_clock(clk_name, true, clk_stmt.unwrap().location()), clk_stmt.unwrap().location()), //FIXME
		direction: crate::analyzer::Direction::Input(data_stmt.unwrap().location()),
	};
	let mut data_type = match data_stmt.unwrap(){
		OnlyId(id) => todo!(),
		IdWithExpression(expr) => expr.expression.evaluate_type(ctx, scope_id, local_ctx, data_signal.clone(), false, data_stmt.unwrap().location())?,
		IdWithDeclaration(_) => todo!(),
	};
	debug!("Data type is {:?}", data_type);
	if data_type.is_array(){
		return Err(miette::Report::new(InstanceError::ArgumentsMismatch.to_diagnostic_builder()
		.label(data_stmt.unwrap().location(), "Clock cannot be array")
		.build()))
	}
	if !data_type.sensitivity.is_not_worse_than(&clk_type.sensitivity) {
		return Err(miette::Report::new(InstanceError::ArgumentsMismatch.to_diagnostic_builder()
		.label(data_stmt.unwrap().location(), "Data signal must be synchronized with clock")
		.build()))
	}
	let next_signal = Signal{
		signal_type: crate::analyzer::SignalType::Auto(data_stmt.unwrap().location()),
		dimensions: vec![],
		sensitivity: crate::analyzer::SignalSensitivity::NoSensitivity,
		direction: crate::analyzer::Direction::Input(data_stmt.unwrap().location()),
	};
	let mut next_type = match next_stmt.unwrap(){
		OnlyId(id) => todo!(),
		IdWithExpression(expr) => expr.expression.evaluate_type(ctx, scope_id, local_ctx, data_type.clone(), false, data_stmt.unwrap().location())?,
		IdWithDeclaration(_) => todo!(),
	};
	debug!("Next type is {:?}", next_type);
	if next_type.is_array(){
		return Err(miette::Report::new(InstanceError::ArgumentsMismatch.to_diagnostic_builder()
		.label(clk_stmt.unwrap().location(), "Clock cannot be array")
		.build()))
	}
	//data_type.sensitivity.can_drive(&clk_signal.sensitivity, data_stmt.unwrap().location(), ctx)?;
	todo!()
}
pub fn report_qualifier_contradicting_specifier(
	qualifier_location: &SourceSpan,
	specifier_location: &SourceSpan,
	qualifier_name: &str,
	specifier_name: &str,
) -> miette::Result<()> {
	Err(miette::Report::new(
		SemanticError::ContradictingSpecifier
			.to_diagnostic_builder()
			.label(
				*qualifier_location,
				format!(
					"This \"{}\"qualifier contradicts the \"{}\" specifier of this variable",
					qualifier_name, specifier_name
				)
				.as_str(),
			)
			.label(
				*specifier_location,
				format!("This is the \"{}\" specifier of this variable", specifier_name).as_str(),
			)
			.build(),
	))
}

pub fn report_duplicated_qualifier(
	location: &SourceSpan,
	first_occurence: &SourceSpan,
	name: &str,
) -> miette::Result<()> {
	Err(miette::Report::new(
		SemanticError::DuplicateQualifier
			.to_diagnostic_builder()
			.label(
				*location,
				format!("Duplicate occurance of \"{}\"the same type", name).as_str(),
			)
			.label(
				*first_occurence,
				format!("First occurrence of \"{}\" qualifier", name).as_str(),
			)
			.build(),
	))
}<|MERGE_RESOLUTION|>--- conflicted
+++ resolved
@@ -5,13 +5,7 @@
 use std::io::Write;
 
 use crate::{
-<<<<<<< HEAD
 	analyzer::{BusWidth, ModuleImplementationScope, Signal, ModuleInstance, semantic_error::InstanceError, GenericVariable, SignalSensitivity, ClockSensitivityList},
-=======
-	analyzer::{
-		semantic_error::InstanceError, BusWidth, GenericVariable, ModuleImplementationScope, ModuleInstance, Signal,
-	},
->>>>>>> f44814bb
 	core::*,
 	lexer::*,
 	parser::ast::*,
@@ -956,16 +950,7 @@
 			spec_kind.add_dimenstions(dimensions);
 			match &direct_initializer.expression {
 				Some(expr) => {
-<<<<<<< HEAD
 					if spec_kind.is_array() {
-=======
-					if spec_kind.is_generic() {
-						let rhs_val = expr.evaluate(ctx.nc_table, scope_id, &local_ctx.scope)?;
-						// FIXME
-					}
-					let mut lhs = spec_kind.to_signal();
-					if lhs.is_array() {
->>>>>>> f44814bb
 						return Err(miette::Report::new(
 							SemanticError::ArrayInExpression
 								.to_diagnostic_builder()
