use super::{AlreadyCreated, ModuleDeclared, RegisterInstance, SemanticError, Variable, VariableKind};
use hirn::{design::{ScopeHandle, UnaryExpression}, elab::{FullElaborator, Elaborator, ElabAssumptions, ElabToplevelAssumptions}};
use log::{debug, info, warn};
use std::collections::HashMap;
use std::io::Write;

use crate::{
	analyzer::{
		semantic_error::InstanceError, BusWidth, ClockSensitivityList, GenericVariable, ModuleImplementationScope,
		ModuleInstance, ModuleInstanceKind, NonRegister, SensitivityGraphEntry, Signal, SignalSensitivity,
	},
	core::*,
	parser::ast::*,
	CompilerError, ProvidesCompilerDiagnostic, SourceSpan,
};

pub fn combine<'a>(
	id_table: &'a mut IdTable,
	nc_table: &'a crate::lexer::NumericConstantTable,
	ast: &'a Root,
	mut path_from_root: String,
	present_files: &mut HashMap<String, String>,
) -> miette::Result<(
	Vec<String>,
	GlobalAnalyzerContext<'a>,
	HashMap<IdTableKey, &'a ModuleImplementation>,
)> {
	info!("Running combining pass");
	info!("Path from root: {}", path_from_root);

	if path_from_root.as_str() == "" {
		path_from_root = ".".to_string();
	}
	let mut design = hirn::design::DesignHandle::new();
	let mut packaged_paths: Vec<String> = Vec::new();
	let mut modules_declared: HashMap<IdTableKey, ModuleDeclared> = HashMap::new();
	let mut modules_implemented: HashMap<IdTableKey, &ModuleImplementation> = HashMap::new();
	let mut generic_modules: HashMap<IdTableKey, &ModuleImplementation> = HashMap::new();

	for def in &ast.definitions {
		use crate::parser::ast::TopDefinition::*;
		match def {
			ModuleDeclaration(declaration) => {
				declaration.analyze(&mut design, id_table, nc_table, &mut modules_declared)?
			},
			ModuleImplementation(implementation) => {
				debug!(
					"Found module impl for {:?}",
					id_table.get_by_key(&implementation.id).unwrap()
				);
				if let Some(prev) = modules_implemented.get(&implementation.id) {
					return Err(miette::Report::new(
						SemanticError::MultipleModuleImplementations
							.to_diagnostic_builder()
							.label(
								implementation.location,
								format!(
									"Module {:?} is implemented multiple times",
									id_table.get_by_key(&implementation.id).unwrap()
								)
								.as_str(),
							)
							.label(
								prev.location,
								format!(
									"Module {:?} is implemented here",
									id_table.get_by_key(&prev.id).unwrap()
								)
								.as_str(),
							)
							.build(),
					));
				}

				modules_implemented.insert(implementation.id, &implementation);
			},
			PackageDeclaration(package) => {
				packaged_paths.push(package.analyze(id_table, &path_from_root, present_files)?)
			},
			UseStatement(_) => (),
		};
	}
	for (name, m) in modules_declared.clone() {
		if m.is_generic {
			match modules_implemented.get(&name) {
				None => {
					return Err(miette::Report::new(
						crate::ProvidesCompilerDiagnostic::to_diagnostic_builder(
							&crate::analyzer::SemanticError::GenericModuleImplementationNotFound,
						)
						.label(
							m.location,
							format!(
								"Module {:?} is not implemented in the same file as it is declared",
								id_table.get_by_key(&name).unwrap()
							)
							.as_str(),
						)
						.build(),
					))
				},
				Some(implementation) => {
					generic_modules.insert(name.clone(), *implementation);
					modules_implemented.remove(&name);
				},
			}
		}
	}
	debug!("Modules: {:?}", modules_declared.len());

	// prepare for next stage of analysis
	let ctx: GlobalAnalyzerContext<'_> = GlobalAnalyzerContext {
		id_table,
		nc_table,
		modules_declared,
		generic_modules,
		design,
	};

	Ok((packaged_paths, ctx, modules_implemented))
}
pub struct SemanticalAnalyzer<'a> {
	ctx: GlobalAnalyzerContext<'a>,
	modules_implemented: &'a HashMap<IdTableKey, &'a ModuleImplementation>,
	passes: Vec<
		for<'b> fn(
			&mut GlobalAnalyzerContext<'a>,
			&mut LocalAnalyzerContex,
			&ModuleImplementation,
		) -> miette::Result<()>,
	>,
}
impl<'a> SemanticalAnalyzer<'a> {
	pub fn new(
		ctx: GlobalAnalyzerContext<'a>,
		modules_implemented: &'a HashMap<IdTableKey, &ModuleImplementation>,
	) -> Self {
		Self {
			ctx,
			modules_implemented,
			passes: Vec::new(),
		}
	}
	pub fn semantical_analysis(&mut self) -> miette::Result<()> {
		self.passes.push(first_pass);
		self.passes.push(second_pass);
		for module in self.modules_implemented.values() {
			let mut local_ctx = LocalAnalyzerContex::new(
				module.id,
				self.ctx.modules_declared.get(&module.id).unwrap().scope.clone(),
			);
			for pass in &self.passes {
				pass(&mut self.ctx, &mut local_ctx, *module)?;
			}
		}
		Ok(())
	}
	pub fn compile_and_elaborate(&mut self, output: &mut dyn Write) -> miette::Result<()> {
		self.passes.push(first_pass);
		self.passes.push(second_pass);
		self.passes.push(codegen_pass);
		for module in self.modules_implemented.values() {
			let mut local_ctx = LocalAnalyzerContex::new(
				module.id,
				self.ctx.modules_declared.get(&module.id).unwrap().scope.clone(),
			);
			for pass in &self.passes {
				pass(&mut self.ctx, &mut local_ctx, *module)?;
			}
<<<<<<< HEAD
			
			let module_id = self.ctx
				.modules_declared
				.get_mut(&local_ctx.module_id)
				.unwrap()
				.handle
				.id();

			let mut elab = FullElaborator::new(self.ctx.design.clone());
			let elab_report = elab.elaborate(module_id, Box::new(ElabToplevelAssumptions::default())).expect("HIRN elab error");
			for msg in elab_report.messages() {
				warn!("Elab {}", msg);
			}

			let mut output_string = String::new();
			let mut sv_codegen = hirn::codegen::sv::SVCodegen::new(self.ctx.design.clone(), &mut output_string);
=======
			todo!("Invoke elaboration");
			let mut output_string: String = String::new();
			let mut sv_codegen = hirn::codegen::sv::SVCodegen::new(self.ctx.design, &mut output_string);
>>>>>>> baf01efb
			use hirn::codegen::Codegen;
			sv_codegen
				.emit_module(module_id)
				.unwrap();
			write!(output, "{}", output_string).unwrap();
		}
		Ok(())
	}

	pub fn compile(&mut self, output: &mut dyn Write) -> miette::Result<()> {
		self.passes.push(first_pass);
		self.passes.push(second_pass);
		self.passes.push(codegen_pass);
		for module in self.modules_implemented.values() {
			let mut local_ctx = LocalAnalyzerContex::new(
				module.id,
				self.ctx.modules_declared.get(&module.id).unwrap().scope.clone(),
			);
			for pass in &self.passes {
				pass(&mut self.ctx, &mut local_ctx, *module)?;
			}
			let mut output_string = String::new();
			let mut sv_codegen = hirn::codegen::sv::SVCodegen::new(self.ctx.design.clone(), &mut output_string);
			use hirn::codegen::Codegen;
			sv_codegen
				.emit_module(
					self.ctx
						.modules_declared
						.get_mut(&local_ctx.module_id)
						.unwrap()
						.handle
						.id(),
				)
				.unwrap();
			write!(output, "{}", output_string).unwrap();
		}
		Ok(())
	}
}
/// This pass collects all variables
pub fn first_pass(
	ctx: &mut GlobalAnalyzerContext,
	local_ctx: &mut LocalAnalyzerContex,
	module: &ModuleImplementation,
) -> miette::Result<()> {
	// all passes are performed per module
	debug!("Running initial pass");
	module.first_pass(ctx, local_ctx)?;
	debug!("Initial pass done");
	Ok(())
}
/// This pass checks if all variables have specified sensitivity and width if needed
pub fn second_pass(
	ctx: &mut GlobalAnalyzerContext,
	local_ctx: &mut LocalAnalyzerContex,
	module: &ModuleImplementation,
) -> miette::Result<()> {
	// all passes are performed per module
	debug!("Running second pass");
	module.second_pass(ctx, local_ctx)?;
	debug!("Second pass done");
	Ok(())
}
/// This pass invokes HIRN API and creates proper module
pub fn codegen_pass(
	ctx: &mut GlobalAnalyzerContext,
	local_ctx: &mut LocalAnalyzerContex,
	module: &ModuleImplementation,
) -> miette::Result<()> {
	module.codegen_pass(ctx, local_ctx)?;
	Ok(())
}
use crate::core::NumericConstantTable;
/// Global shared context for semantic analysis
pub struct GlobalAnalyzerContext<'a> {
	pub id_table: &'a mut IdTable,
	pub nc_table: &'a NumericConstantTable,
	/// represents all declared modules
	pub modules_declared: HashMap<IdTableKey, ModuleDeclared>,
	/// represents all implemented generic modules
	pub generic_modules: HashMap<IdTableKey, &'a ModuleImplementation>,
	pub design: hirn::design::DesignHandle,
}
pub struct AdditionalContext {
	pub nc_widths: HashMap<SourceSpan, NumericConstant>,
	pub array_or_bus: HashMap<SourceSpan, bool>, // to distinguish between array and bus in index expr
}
impl AdditionalContext {
	pub fn new(nc_widths: HashMap<SourceSpan, NumericConstant>, array_or_bus: HashMap<SourceSpan, bool>) -> Self {
		AdditionalContext {
			nc_widths,
			array_or_bus,
		}
	}
}
/// Per module context for semantic analysis
pub struct LocalAnalyzerContex {
	pub are_we_in_conditional: usize,
	pub scope: ModuleImplementationScope,
	pub nc_widths: HashMap<SourceSpan, NumericConstant>,
	pub array_or_bus: HashMap<SourceSpan, bool>, // to distinguish between array and bus in index expr
	pub casts: HashMap<SourceSpan, Signal>,
	pub widths_map: HashMap<SourceSpan, BusWidth>,
	pub scope_map: HashMap<SourceSpan, usize>,
	pub module_id: IdTableKey,
	pub sensitivity_graph: super::SensitivityGraph,
	pub are_we_in_true_branch: Vec<bool>,
	pub number_of_recursive_calls: usize,
}
impl LocalAnalyzerContex {
	pub fn new(module_id: IdTableKey, scope: ModuleImplementationScope) -> Self {
		LocalAnalyzerContex {
			are_we_in_conditional: 0,
			scope,
			scope_map: HashMap::new(),
			module_id,
			nc_widths: HashMap::new(),
			widths_map: HashMap::new(),
			sensitivity_graph: super::SensitivityGraph::new(),
			casts: HashMap::new(),
			are_we_in_true_branch: vec![true], // initial value is true :)
			number_of_recursive_calls: 0,
			array_or_bus: HashMap::new(),
		}
	}
	pub fn second_pass(&mut self, ctx: &GlobalAnalyzerContext) -> miette::Result<()> {
		log::error!("Second pass");
		self.sensitivity_graph.verify(&mut self.scope, ctx)?;
		self.scope.second_pass(ctx)?;
		Ok(())
	}
}
impl ModuleImplementation {
	// Performs first pass on module implementation
	pub fn first_pass(
		&self,
		ctx: &mut GlobalAnalyzerContext,
		local_ctx: &mut LocalAnalyzerContex,
	) -> miette::Result<()> {
		debug!(
			"Analyzing module implementation {}",
			ctx.id_table.get_by_key(&self.id).unwrap()
		);
		use crate::parser::ast::ModuleImplementationStatement::*;
		match ctx.modules_declared.get(&self.id) {
			Some(_) => (),
			None => {
				return Err(miette::Report::new(
					SemanticError::ModuleNotDeclared
						.to_diagnostic_builder()
						.label(
							self.location,
							format!(
								"Declaration of {:?} module cannot be found",
								ctx.id_table.get_by_key(&self.id).unwrap()
							)
							.as_str(),
						)
						.build(),
				))
			},
		}

		// This has to be done this way to avoid creating a inner scope with the first block
		let id = 0;
		match &self.statement {
			ModuleImplementationBlockStatement(block) => {
				for statement in &block.statements {
					statement.first_pass(ctx, local_ctx, id)?;
				}
			},
			_ => unreachable!(),
		};
		debug!(
			"Done analyzing module implementation {}",
			ctx.id_table.get_by_key(&self.id).unwrap()
		);
		Ok(())
	}
	pub fn second_pass(
		&self,
		ctx: &mut GlobalAnalyzerContext,
		local_ctx: &mut LocalAnalyzerContex,
	) -> miette::Result<()> {
		local_ctx.second_pass(ctx)?;
		Ok(())
	}

	pub fn codegen_pass(
		&self,
		ctx: &mut GlobalAnalyzerContext,
		local_ctx: &mut LocalAnalyzerContex,
	) -> miette::Result<()> {
		debug!(
			"Codegen pass for module implementation {}",
			ctx.id_table.get_by_key(&self.id).unwrap()
		);
		//let module  = ctx.modules_declared.get(&self.id).unwrap();
		let mut api_scope = ctx
			.modules_declared
			.get_mut(&local_ctx.module_id)
			.unwrap()
			.handle
			.scope();

		//for var in module.scope.signals.values() {
		//	// create variable with API
		//	var.register(ctx, local_ctx, &mut api_scope)?;
		//}

		use crate::parser::ast::ModuleImplementationStatement::*;
		match &self.statement {
			ModuleImplementationBlockStatement(block) => {
				for statement in &block.statements {
					statement.codegen_pass(ctx, local_ctx, &mut api_scope)?;
				}
			},
			_ => unreachable!(),
		};
		debug!(
			"Done codegen pass for module implementation {}",
			ctx.id_table.get_by_key(&self.id).unwrap()
		);
		Ok(())
	}
}
impl ModuleImplementationStatement {
	pub fn first_pass(
		&self,
		ctx: &mut GlobalAnalyzerContext,
		local_ctx: &mut LocalAnalyzerContex,
		scope_id: usize,
	) -> miette::Result<()> {
		local_ctx.scope_map.insert(self.get_location(), scope_id);
		info!("Inserting scope id {} for {:?}", scope_id, self.get_location(),);
		use ModuleImplementationStatement::*;
		match self {
			VariableBlock(block) => block.analyze(ctx, local_ctx, AlreadyCreated::new(), scope_id)?,
			VariableDefinition(definition) => definition.analyze(AlreadyCreated::new(), ctx, local_ctx, scope_id)?,
			AssignmentStatement(assignment) => {
				debug!("Assignment takes place in {:?} scope", scope_id);
				if !assignment.lhs.is_lvalue() {
					report_not_allowed_lhs(assignment.lhs.get_location())?;
				}
				if assignment.lhs.is_generic(ctx, scope_id, local_ctx)? {
					if local_ctx.are_we_in_conditional > 0 {
						return Err(miette::Report::new(
							SemanticError::GenericInConditional
								.to_diagnostic_builder()
								.label(
									assignment.location,
									"Generic variable cannot be assigned in conditional statement",
								)
								.build(),
						));
					}
					debug!("Lhs is generic");
					match assignment.rhs.evaluate(ctx.nc_table, scope_id, &local_ctx.scope)? {
						Some(val) => assignment.lhs.assign(
							BusWidth::EvaluatedLocated(val, assignment.rhs.get_location()),
							local_ctx,
							scope_id,
						),
						None => assignment.lhs.assign(
							BusWidth::Evaluable(assignment.rhs.get_location()),
							local_ctx,
							scope_id,
						),
					}
					.map_err(|e| e.label(self.get_location(), "This assignment is invalid").build())?;
					return Ok(());
				}
				let lhs_type = assignment.lhs.evaluate_type(
					ctx,
					scope_id,
					local_ctx,
					Signal::new_empty(),
					true,
					assignment.location,
				)?;
				info!("Lhs type at the beginning: {:?}", lhs_type);
				if lhs_type.is_array() {
					return Err(miette::Report::new(
						SemanticError::ArrayInExpression
							.to_diagnostic_builder()
							.label(assignment.location, "Array assignment is not supported yet")
							.build(),
					));
				}
				let rhs_type =
					assignment
						.rhs
						.evaluate_type(ctx, scope_id, local_ctx, lhs_type, false, assignment.location)?;
				if rhs_type.is_array() {
					return Err(miette::Report::new(
						SemanticError::ArrayInExpression
							.to_diagnostic_builder()
							.label(assignment.location, "Array assignment is not supported yet")
							.label(assignment.rhs.get_location(), "This expression is an array")
							.build(),
					));
				}
				info!("Rhs type at the end: {:?}", rhs_type);
				let new_lhs =
					assignment
						.lhs
						.evaluate_type(ctx, scope_id, local_ctx, rhs_type, true, assignment.location)?;
				let (left_id, loc) = assignment.lhs.get_internal_id(&local_ctx.scope, scope_id);
				let entries = assignment.rhs.get_sensitivity_entry(ctx, &local_ctx.scope, scope_id);
				log::error!("Adding edges {:?} to {:?}", entries, left_id);
				local_ctx
					.sensitivity_graph
					.add_edges(
						entries,
						crate::analyzer::SensitivityGraphEntry::Signal(left_id, loc),
						self.get_location(),
					)
					.map_err(|e| e.build())?;
				info!("Lhs type at the and: {:?}", new_lhs);
			},
			IfElseStatement(conditional) => {
				let condition_type = conditional
					.condition
					.evaluate(ctx.nc_table, scope_id, &mut local_ctx.scope)?;
				let if_scope = local_ctx.scope.new_scope(Some(scope_id));
				local_ctx.are_we_in_conditional += 1;
				debug!("Condition is {:?}", condition_type);
				let cond = condition_type.unwrap().value != num_bigint::BigInt::from(0);
				local_ctx.are_we_in_true_branch.push(cond);
				conditional.if_statement.first_pass(ctx, local_ctx, if_scope)?;
				local_ctx.are_we_in_true_branch.pop();
				match &conditional.else_statement {
					Some(stmt) => {
						let else_scope = local_ctx.scope.new_scope(Some(scope_id));
						local_ctx.are_we_in_true_branch.push(!cond);
						stmt.first_pass(ctx, local_ctx, else_scope)?;
						local_ctx.are_we_in_true_branch.pop();
					},
					None => (),
				}
				local_ctx.are_we_in_conditional -= 1;
			},
			IterationStatement(iteration) => {
				local_ctx.are_we_in_conditional += 1;
				debug!("Iteration statement is not yet implemented");
				let id = local_ctx.scope.new_scope(Some(scope_id));
				let mut initial_val = iteration
					.range
					.lhs
					.evaluate(ctx.nc_table, scope_id, &mut local_ctx.scope)?
					.unwrap()
					.value;
				let mut end_val = iteration
					.range
					.rhs
					.evaluate(ctx.nc_table, scope_id, &mut local_ctx.scope)?
					.unwrap()
					.value;
				use crate::parser::ast::RangeOpcode::*;
				match &iteration.range.code {
					Colon => (),
					PlusColon => end_val += initial_val.clone(),
					ColonLessThan => end_val -= 1,
				}
				local_ctx.scope_map.insert(iteration.statement.get_location(), id);
				while initial_val <= end_val {
					local_ctx.scope.define_variable(
						id,
						Variable::new(
							iteration.id,
							iteration.location,
							VariableKind::Generic(GenericVariable {
								value: Some(BusWidth::Evaluated(NumericConstant::new_from_value(
									initial_val.clone(),
								))),
								direction: crate::analyzer::Direction::None,
								dimensions: Vec::new(),
								kind: crate::analyzer::GenericVariableKind::Int(
									crate::analyzer::SignalSignedness::NoSignedness,
									iteration.location,
								),
							}),
						),
					)?;
					match iteration.statement.as_ref() {
						ModuleImplementationStatement::ModuleImplementationBlockStatement(block) => {
							for statement in &block.statements {
								statement.first_pass(ctx, local_ctx, id)?;
							}
						},
						_ => unreachable!(),
					};
					if initial_val != end_val {
						local_ctx.scope.clear_scope(id);
					}
					initial_val += 1;
				}

				local_ctx.are_we_in_conditional -= 1;
			},
			InstantiationStatement(inst) => {
				let name = inst.module_name.get_last_module();
				match local_ctx.scope.is_declared(scope_id, &inst.instance_name) {
					Some(location) => {
						return Err(miette::Report::new(
							SemanticError::DuplicateVariableDeclaration
								.to_diagnostic_builder()
								.label(
									inst.location,
									format!(
										"Variable \"{}\" is already declared in this scope",
										ctx.id_table.get_by_key(&inst.instance_name).unwrap()
									)
									.as_str(),
								)
								.label(location, "Previous declaration")
								.build(),
						))
					},
					None => (),
				}
				if ctx.id_table.get_value(&name).as_str() == "register" {
					let v = Variable::new(
						inst.instance_name,
						inst.location,
						VariableKind::ModuleInstance(ModuleInstance {
							module_name: inst.instance_name,
							location: inst.location,
							kind: crate::analyzer::ModuleInstanceKind::Register(create_register(
								inst, scope_id, ctx, local_ctx,
							)?),
						}),
					);
					local_ctx.scope.define_variable(scope_id, v)?;
					return Ok(());
				}
				ctx.modules_declared
					.get_mut(&local_ctx.module_id)
					.unwrap()
					.instantiates
					.push(name.clone());

				if !ctx.modules_declared.contains_key(&name) {
					return Err(miette::Report::new(
						SemanticError::ModuleNotDeclared
							.to_diagnostic_builder()
							.label(
								inst.module_name.location,
								format!("Module \"{}\" is not declared", ctx.id_table.get_by_key(&name).unwrap())
									.as_str(),
							)
							.build(),
					));
				}
				let instance_str = ctx.id_table.get_by_key(&inst.instance_name).unwrap().clone();
				let module = ctx.modules_declared.get(&name).unwrap();
				let mut scope = module.scope.clone();
				let mut module_instance = NonRegister::new();
				let mut clock_mapping: HashMap<IdTableKey, IdTableKey> = HashMap::new();
				if scope.get_interface_len() != inst.port_bind.len() {
					return Err(miette::Report::new(
						InstanceError::ArgumentsMismatch
							.to_diagnostic_builder()
							.label(
								inst.location,
								"This binding list does not match interface of module instantiated",
							)
							.help(
								format!(
									"Interface of the module xx is {}",
									scope.display_interface(ctx.id_table)
								)
								.as_str(),
							)
							.build(),
					));
				}
				debug!("Binding generic variables!");
				for stmt in &inst.port_bind {
					let mut interface_variable = scope
						.get_var(0, &stmt.get_id())
						.map_err(|mut err| {
							err.label(
								stmt.location(),
								format!(
									"Variable \"{}\" is not declared in in interface in module \"{}\"",
									ctx.id_table.get_by_key(&stmt.get_id()).unwrap(),
									ctx.id_table.get_by_key(&name).unwrap()
								)
								.as_str(),
							)
							.build()
						})?
						.clone();
					if !interface_variable.var.kind.is_generic() {
						continue;
					}
					let sig_name = ctx.id_table.get_value(&stmt.get_id()).clone();
					let new_name = ctx
						.id_table
						.insert_or_get(format!("{instance_str}_{sig_name}_generic").as_str());
					use crate::parser::ast::PortBindStatement::*;
					match &stmt {
						OnlyId(id) => {
							debug!("Only id");
							let mut local_sig = local_ctx
								.scope
								.get_var(scope_id, &id.id)
								.map_err(|err| {
									err.label(
										id.location,
										format!(
											"Variable \"{}\" is not declared",
											ctx.id_table.get_by_key(&id.id).unwrap()
										)
										.as_str(),
									)
									.build()
								})?
								.clone();
							debug!("Local sig is {:?}", local_sig.var.kind);
							if local_sig.var.kind.is_module_instance() {
								return Err(miette::Report::new(
									InstanceError::ArgumentsMismatch
										.to_diagnostic_builder()
										.label(
											stmt.location(),
											"Here was an attempt to bind module instance as a interface signal",
										)
										.label(local_sig.var.location, "Local signal defined here")
										.build(),
								));
							}
							debug!("Remote sig is {:?}", interface_variable.var.kind);
							use VariableKind::*;
							match (&mut local_sig.var.kind, &mut interface_variable.var.kind) {
								(Signal(_), Generic(_)) => {
									return Err(miette::Report::new(
										InstanceError::ArgumentsMismatch
											.to_diagnostic_builder()
											.label(
												stmt.location(),
												"Here was an attempt to bind generic and signal togther",
											)
											.label(local_sig.var.location, "Local signal defined here")
											.build(),
									))
								},
								(Generic(gen1), Generic(gen2)) => {
									if gen1.value.is_none() {
										return Err(miette::Report::new(InstanceError::GenericArgumentWithoutValue.to_diagnostic_builder()
										.label(local_sig.var.location, "This variable does not have a value")
										.label(stmt.location(), "Here there was an attempt to bind generic variable without a value")
										.build()));
									}
									gen2.value = gen1.value.clone();
									let new_var =
										Variable::new(new_name, stmt.location(), interface_variable.var.kind.clone());
									scope.redeclare_variable(interface_variable);
									let id = local_ctx.scope.define_intermidiate_signal(new_var)?;
									module_instance.add_variable(stmt.get_id(), id).map_err(|mut err| {
										err.label(stmt.location(), "Variable declared here").build()
									})?;
								},
								(..) => unreachable!(),
							}
						},
						IdWithExpression(id_expr) => {
							debug!("Id with expression");

							let new_sig = id_expr.expression.evaluate(ctx.nc_table, scope_id, &local_ctx.scope)?;
							if new_sig.is_none() {
								todo!() //FIXME
							}
							use VariableKind::*;
							match &mut interface_variable.var.kind {
								Generic(gen) => {
									gen.value = Some(BusWidth::Evaluated(new_sig.unwrap()));
								},
								_ => unreachable!(),
							}
							let new_var = Variable::new(new_name, stmt.location(), interface_variable.var.kind.clone());
							scope.redeclare_variable(interface_variable);
							let id = local_ctx.scope.define_intermidiate_signal(new_var)?;
							module_instance
								.add_variable(stmt.get_id(), id)
								.map_err(|err| err.label(stmt.location(), "Variable declared here").build())?;
						},
						IdWithDeclaration(_) => {
							debug!("Id with declaration");
							return Err(miette::Report::new(
								InstanceError::ArgumentsMismatch
									.to_diagnostic_builder()
									.label(
										stmt.location(),
										"Here was an attempt to bind generic and signal togther",
									)
									.build(),
							));
						},
					}
				}
				debug!("Scope is {:?}", scope);
				debug!("Binding clocks!");
				for stmt in &inst.port_bind {
					let sig_name = ctx.id_table.get_value(&stmt.get_id()).clone();
					let new_name_str = format!("{instance_str}_{sig_name}_clk");
					let new_name = ctx.id_table.insert_or_get(new_name_str.as_str());
					let mut interface_variable =
						scope.get_variable(0, &stmt.get_id()).expect("This was checked").clone();
					if !interface_variable.var.is_clock() || interface_variable.var.kind.is_generic() {
						continue;
					}
					debug!("Interface variable is {:?}", interface_variable.var.kind);
					interface_variable
						.var
						.kind
						.evaluate_bus_width(&scope, &ctx.id_table, ctx.nc_table)?;
					scope.redeclare_variable(interface_variable.clone());
					debug!("Interface variable is {:?}", interface_variable.var.kind);
					let clk_type = interface_variable
						.var
						.kind
						.to_signal()
						.expect("This was checked during analysis of a module");
					let is_output = match clk_type.direction {
						crate::analyzer::Direction::Input(_) => false,
						crate::analyzer::Direction::Output(_) => true,
						_ => unreachable!(),
					};
					let mut coming = stmt.get_type(ctx, local_ctx, scope_id, clk_type.clone(), is_output)?;
					if let SignalSensitivity::Clock(_, Some(name)) = coming.sensitivity {
						clock_mapping.insert(clk_type.get_clock_name(), name);
						coming.evaluate_as_lhs(false, ctx, clk_type, stmt.location())?;
						debug!("Adding variable {:?}", new_name_str);
						let new_id = local_ctx.scope.define_intermidiate_signal(Variable::new(
							new_name,
							stmt.location(),
							VariableKind::Signal(coming),
						))?;
						if is_output {
							let (id, loc) = stmt.get_internal_id(&local_ctx.scope, scope_id);
							local_ctx
								.sensitivity_graph
								.add_edges(
									vec![SensitivityGraphEntry::Signal(new_id, stmt.location())],
									SensitivityGraphEntry::Signal(id, loc),
									stmt.location(),
								)
								.map_err(|e| e.build())?;
						}
						else {
							let entries = stmt.get_sensitivity_entry(ctx, &local_ctx.scope, scope_id);
							local_ctx
								.sensitivity_graph
								.add_edges(
									entries,
									SensitivityGraphEntry::Signal(new_id, stmt.location()),
									stmt.location(),
								)
								.map_err(|e| e.build())?;
						}
						module_instance
							.add_clock(stmt.get_id(), new_id)
							.map_err(|err| err.label(stmt.location(), "Variable declared here").build())?;
					}
					else {
						return Err(miette::Report::new(
							InstanceError::ArgumentsMismatch
								.to_diagnostic_builder()
								.label(stmt.location(), "Clk signal must be marked as clock")
								.build(),
						));
					}
				}
				debug!("Binding non generic variables!");
				for stmt in &inst.port_bind {
					let sig_name = ctx.id_table.get_value(&stmt.get_id()).clone();
					let new_name_str = format!("{instance_str}_{sig_name}");
					let new_name = ctx.id_table.insert_or_get(new_name_str.as_str());
					let mut interface_variable =
						scope.get_variable(0, &stmt.get_id()).expect("This was checked").clone();
					if interface_variable.var.is_clock() || interface_variable.var.kind.is_generic() {
						continue;
					}
					debug!("Interface variable is {:?}", interface_variable.var.kind);
					interface_variable
						.var
						.kind
						.evaluate_bus_width(&scope, &ctx.id_table, ctx.nc_table)?;
					scope.redeclare_variable(interface_variable.clone());
					// translate clocks
					let mut interface_signal = interface_variable
						.var
						.kind
						.to_signal()
						.expect("This was checked during analysis of a module");
					interface_signal.translate_clocks(&clock_mapping);
					debug!("Interface variable is {:?}", interface_variable.var.kind);
					let is_output = match interface_signal.direction {
						crate::analyzer::Direction::Input(_) => false,
						crate::analyzer::Direction::Output(_) => true,
						_ => unreachable!(),
					};
					let _ = stmt.get_type(ctx, local_ctx, scope_id, interface_signal.clone(), is_output)?;
					let new_id = local_ctx.scope.define_intermidiate_signal(Variable::new(
						new_name,
						stmt.location(),
						VariableKind::Signal(interface_signal),
					))?;
					if is_output {
						let (id, loc) = stmt.get_internal_id(&local_ctx.scope, scope_id);
						local_ctx
							.sensitivity_graph
							.add_edges(
								vec![SensitivityGraphEntry::Signal(new_id, stmt.location())],
								SensitivityGraphEntry::Signal(id, loc),
								stmt.location(),
							)
							.map_err(|e| e.build())?;
					}
					else {
						let entries = stmt.get_sensitivity_entry(ctx, &local_ctx.scope, scope_id);
						local_ctx
							.sensitivity_graph
							.add_edges(
								entries,
								SensitivityGraphEntry::Signal(new_id, stmt.location()),
								stmt.location(),
							)
							.map_err(|e| e.build())?;
					}
					module_instance
						.add_variable(stmt.get_id(), new_id)
						.map_err(|err| err.label(stmt.location(), "Variable declared here").build())?;
				}
				let mut recursive_calls = 0;
				if name == local_ctx.module_id {
					local_ctx.number_of_recursive_calls += 1;
					recursive_calls = local_ctx.number_of_recursive_calls;
					if local_ctx.number_of_recursive_calls > 2048
						&& local_ctx.are_we_in_true_branch.last().unwrap().clone()
					{
						return Err(miette::Report::new(
							SemanticError::RecursiveModuleInstantiation
								.to_diagnostic_builder()
								.label(
									inst.module_name.location,
									format!(
										"Module \"{}\" is instantiated recursively",
										ctx.id_table.get_by_key(&name).unwrap()
									)
									.as_str(),
								)
								.build(),
						));
					}
				}
				debug!("Defining module instance {:?}", module_instance);

				if scope.is_generic() && local_ctx.are_we_in_true_branch.last().unwrap().clone() {
					scope.unmark_as_generic();
					let implementation = ctx.generic_modules.get(&name).unwrap().clone();
					let mut new_local_ctx = LocalAnalyzerContex::new(implementation.id, scope);
					new_local_ctx.number_of_recursive_calls = recursive_calls;
					first_pass(ctx, &mut new_local_ctx, &implementation)?;
					new_local_ctx.second_pass(ctx)?;
				}
				let v = Variable::new(
					inst.instance_name,
					inst.location,
					VariableKind::ModuleInstance(ModuleInstance {
						module_name: inst.instance_name,
						location: inst.location,
						kind: crate::analyzer::ModuleInstanceKind::Module(module_instance),
					}),
				);
				local_ctx.scope.define_variable(scope_id, v)?;
				return Ok(());
			},
			ModuleImplementationBlockStatement(block) => {
				//let id = local_ctx.scope.new_scope(Some(scope_id));
				block.analyze(ctx, local_ctx, scope_id)?;
			},
		}
		Ok(())
	}
	pub fn codegen_pass(
		&self,
		ctx: &mut GlobalAnalyzerContext,
		local_ctx: &mut LocalAnalyzerContex,
		api_scope: &mut ScopeHandle,
	) -> miette::Result<()> {
		info!("Reading scope id for {:?}", self.get_location());
		let scope_id = local_ctx.scope_map.get(&self.get_location()).unwrap().to_owned();
		let additional_ctx = AdditionalContext::new(local_ctx.nc_widths.clone(), local_ctx.array_or_bus.clone());
		use ModuleImplementationStatement::*;
		match self {
			VariableBlock(block) => block.codegen_pass(ctx, local_ctx, api_scope)?,
			VariableDefinition(definition) => definition.codegen_pass(ctx, local_ctx, api_scope)?,
			AssignmentStatement(assignment) => {
				let lhs = assignment.lhs.codegen(
					ctx.nc_table,
					ctx.id_table,
					scope_id,
					&local_ctx.scope,
					Some(&additional_ctx),
				)?;
				let rhs = assignment.rhs.codegen(
					ctx.nc_table,
					ctx.id_table,
					scope_id,
					&local_ctx.scope,
					Some(&additional_ctx),
				)?;
				debug!("Codegen for assignment");
				debug!("Lhs is {:?}", lhs);
				debug!("Rhs is {:?}", rhs);
				api_scope.assign(lhs, rhs).map_err(|err| {
					CompilerError::HirnApiError(err)
						.to_diagnostic_builder()
						.label(self.get_location(), "Error occured here")
						.build()
				})?;
				debug!("Assignment done");
			},
			IfElseStatement(conditional) => {
				let condition_expr = conditional.condition.codegen(
					ctx.nc_table,
					ctx.id_table,
					scope_id,
					&local_ctx.scope,
					Some(&additional_ctx),
				)?;
				debug!("{:?}", condition_expr);
				match conditional.else_statement {
					Some(ref else_stmt) => {
						let (mut if_scope, mut else_scope) =
							api_scope.if_else_scope(condition_expr).map_err(|err| {
								CompilerError::HirnApiError(err)
									.to_diagnostic_builder()
									.label(self.get_location(), "Error occured here")
									.build()
							})?;
						conditional.if_statement.codegen_pass(ctx, local_ctx, &mut if_scope)?;
						else_stmt.codegen_pass(ctx, local_ctx, &mut else_scope)?;
					},
					None => {
						let mut if_scope = api_scope.if_scope(condition_expr).map_err(|err| {
							CompilerError::HirnApiError(err)
								.to_diagnostic_builder()
								.label(self.get_location(), "Error occured here")
								.build()
						})?;
						conditional.if_statement.codegen_pass(ctx, local_ctx, &mut if_scope)?;
					},
				}
				let mut inner_scope = api_scope
					.if_scope(conditional.condition.codegen(
						ctx.nc_table,
						ctx.id_table,
						scope_id,
						&local_ctx.scope,
						Some(&additional_ctx),
					)?)
					.map_err(|err| {
						CompilerError::HirnApiError(err)
							.to_diagnostic_builder()
							.label(self.get_location(), "Error occured here")
							.build()
					})?;
				conditional
					.if_statement
					.codegen_pass(ctx, local_ctx, &mut inner_scope)?;
				match conditional.else_statement {
					Some(ref else_statement) => {
						let expr = conditional.condition.codegen(
							ctx.nc_table,
							ctx.id_table,
							scope_id,
							&local_ctx.scope,
							Some(&additional_ctx),
						)?;
						let mut else_scope = api_scope
							.if_scope(hirn::design::Expression::Unary(UnaryExpression {
								op: hirn::design::UnaryOp::LogicalNot,
								operand: Box::new(expr),
							}))
							.map_err(|err| {
								CompilerError::HirnApiError(err)
									.to_diagnostic_builder()
									.label(self.get_location(), "Error occured here")
									.build()
							})?;
						else_statement.codegen_pass(ctx, local_ctx, &mut else_scope)?
					},
					None => (),
				}
			},
			IterationStatement(for_stmt) => {
				let lhs = for_stmt.range.lhs.codegen(
					ctx.nc_table,
					ctx.id_table,
					scope_id,
					&local_ctx.scope,
					Some(&additional_ctx),
				)?;
				let mut rhs = for_stmt.range.rhs.codegen(
					ctx.nc_table,
					ctx.id_table,
					scope_id,
					&local_ctx.scope,
					Some(&additional_ctx),
				)?;
				use RangeOpcode::*;
				match &for_stmt.range.code {
					Colon => (),
					PlusColon => {
						rhs = hirn::design::Expression::Binary(hirn::design::BinaryExpression {
							op: hirn::design::BinaryOp::Add,
							lhs: Box::new(lhs.clone()),
							rhs: Box::new(rhs),
						})
					},
					ColonLessThan => {
						rhs = hirn::design::Expression::Binary(hirn::design::BinaryExpression {
							op: hirn::design::BinaryOp::Subtract,
							lhs: Box::new(rhs),
							rhs: Box::new(hirn::design::Expression::Constant(
								hirn::design::NumericConstant::new_signed(1.into()),
							)),
						})
					},
				}
				let (mut for_scope, iterator_id) = api_scope
					.loop_scope(&ctx.id_table.get_value(&for_stmt.id), lhs, rhs)
					.map_err(|err| {
						CompilerError::HirnApiError(err)
							.to_diagnostic_builder()
							.label(self.get_location(), "Error occured here")
							.build()
					})?;
				let id = local_ctx.scope_map.get(&for_stmt.statement.get_location()).unwrap();
				local_ctx
					.scope
					.insert_api_id(local_ctx.scope.get_variable(*id, &for_stmt.id).unwrap().id, iterator_id);
				for_stmt.statement.codegen_pass(ctx, local_ctx, &mut for_scope)?;
			},
			InstantiationStatement(inst) => {
				if ctx.id_table.get_value(&inst.module_name.get_last_module()).as_str() == "register" {
					let r = local_ctx.scope.get_variable(scope_id, &inst.instance_name).unwrap(); //FIXME
					if let VariableKind::ModuleInstance(m) = &r.var.kind {
						if let ModuleInstanceKind::Register(reg) = &m.kind {
							let builder = hirn::design::RegisterBuilder::new(
								api_scope.clone(),
								&ctx.id_table.get_value(&inst.instance_name),
							);
							let clk_var = local_ctx.scope.get_intermidiate_signal(reg.clk).var.clone();
							let data_var = local_ctx.scope.get_intermidiate_signal(reg.data).var.clone();
							let next_var = local_ctx.scope.get_intermidiate_signal(reg.next).var.clone();
							let en_var = local_ctx.scope.get_intermidiate_signal(reg.enable).var.clone();
							let nreset_var = local_ctx.scope.get_intermidiate_signal(reg.nreset).var.clone();
							let clk_id = clk_var.register(
								ctx.nc_table,
								ctx.id_table,
								scope_id,
								&local_ctx.scope,
								Some(&additional_ctx),
								api_scope
									.new_signal(ctx.id_table.get_by_key(&clk_var.name).unwrap().as_str())
									.map_err(|err| {
										CompilerError::HirnApiError(err)
											.to_diagnostic_builder()
											.label(clk_var.location, "Error occured here")
											.build()
									})?
									.generated(),
							)?;
							let next_id = next_var.register(
								ctx.nc_table,
								ctx.id_table,
								scope_id,
								&local_ctx.scope,
								Some(&additional_ctx),
								api_scope
									.new_signal(ctx.id_table.get_by_key(&next_var.name).unwrap().as_str())
									.map_err(|err| {
										CompilerError::HirnApiError(err)
											.to_diagnostic_builder()
											.label(next_var.location, "Error occured here")
											.build()
									})?
									.generated(),
							)?;
							let enable_id = en_var.register(
								ctx.nc_table,
								ctx.id_table,
								scope_id,
								&local_ctx.scope,
								Some(&additional_ctx),
								api_scope
									.new_signal(ctx.id_table.get_by_key(&en_var.name).unwrap().as_str())
									.map_err(|err| {
										CompilerError::HirnApiError(err)
											.to_diagnostic_builder()
											.label(en_var.location, "Error occured here")
											.build()
									})?
									.generated(),
							)?;
							let reset_id = nreset_var.register(
								ctx.nc_table,
								ctx.id_table,
								scope_id,
								&local_ctx.scope,
								Some(&additional_ctx),
								api_scope
									.new_signal(ctx.id_table.get_by_key(&nreset_var.name).unwrap().as_str())
									.map_err(|err| {
										CompilerError::HirnApiError(err)
											.to_diagnostic_builder()
											.label(nreset_var.location, "Error occured here")
											.build()
									})?
									.generated(),
							)?;
							let data_id = data_var.register(
								ctx.nc_table,
								ctx.id_table,
								scope_id,
								&local_ctx.scope,
								Some(&additional_ctx),
								api_scope
									.new_signal(ctx.id_table.get_by_key(&data_var.name).unwrap().as_str())
									.map_err(|err| {
										CompilerError::HirnApiError(err)
											.to_diagnostic_builder()
											.label(data_var.location, "Error occured here")
											.build()
									})?
									.generated(),
							)?;
							for stmt in &inst.port_bind {
								let rhs = stmt.codegen_pass(ctx, local_ctx, api_scope, scope_id)?;
								debug!("Codegen pass for port bind {:?}", stmt);
								match ctx.id_table.get_value(&stmt.get_id()).as_str() {
									"clk" => {
										api_scope
											.assign(hirn::design::Expression::Signal(clk_id.into()), rhs)
											.map_err(|err| {
												CompilerError::HirnApiError(err)
													.to_diagnostic_builder()
													.label(clk_var.location, "Error occured here")
													.build()
											})?;
									},
									"next" => {
										api_scope
											.assign(hirn::design::Expression::Signal(next_id.into()), rhs)
											.map_err(|err| {
												CompilerError::HirnApiError(err)
													.to_diagnostic_builder()
													.label(next_var.location, "Error occured here")
													.build()
											})?;
									},
									"en" => {
										api_scope
											.assign(hirn::design::Expression::Signal(enable_id.into()), rhs)
											.map_err(|err| {
												CompilerError::HirnApiError(err)
													.to_diagnostic_builder()
													.label(en_var.location, "Error occured here")
													.build()
											})?;
									},
									"nreset" => {
										api_scope
											.assign(hirn::design::Expression::Signal(reset_id.into()), rhs)
											.map_err(|err| {
												CompilerError::HirnApiError(err)
													.to_diagnostic_builder()
													.label(nreset_var.location, "Error occured here")
													.build()
											})?;
									},
									"data" => {
										api_scope
											.assign(rhs, hirn::design::Expression::Signal(data_id.into()))
											.map_err(|err| {
												CompilerError::HirnApiError(err)
													.to_diagnostic_builder()
													.label(data_var.location, "Error occured here")
													.build()
											})?;
									},
									_ => unreachable!(),
								}
							}
							builder
								.next(next_id)
								.en(enable_id)
								.nreset(reset_id)
								.clk(clk_id)
								.output(data_id)
								.build()
								.map_err(|err| {
									CompilerError::HirnApiError(err)
										.to_diagnostic_builder()
										.label(self.get_location(), "Error occured here")
										.build()
								})?;
							return Ok(());
						}
					}
					unreachable!();
				}
				let name = inst.module_name.get_last_module();
				let module = ctx.modules_declared.get(&name).unwrap();
				let scope = &module.scope;
				let m_handle = module.handle.clone();
				let module_instance = &local_ctx
					.scope
					.get_variable(scope_id, &inst.instance_name)
					.unwrap()
					.var
					.kind
					.clone();
				let m_inst = match module_instance {
					VariableKind::ModuleInstance(m) => &m.kind,
					_ => unreachable!(),
				};
				let m_inst = match &m_inst {
					ModuleInstanceKind::Module(m) => m,
					_ => unreachable!(),
				};
				let mut builder = api_scope
					.new_module(m_handle, &ctx.id_table.get_value(&inst.instance_name).as_str())
					.map_err(|err| {
						CompilerError::HirnApiError(err)
							.to_diagnostic_builder()
							.label(self.get_location(), "Error occured here")
							.build()
					})?;
				debug!("Codegen for generic variables");
				for stmt in &inst.port_bind {
					let var = scope.get_variable(0, &stmt.get_id()).expect("This was checked");
					if !var.var.kind.is_generic() {
						continue;
					}
					let rhs = stmt.codegen_pass(ctx, local_ctx, api_scope, scope_id)?;
					debug!(
						"Codegen pass for port bind {:?}",
						ctx.id_table.get_value(&stmt.get_id())
					);
					let var = &local_ctx
						.scope
						.get_intermidiate_signal(*m_inst.interface.get(&stmt.get_id()).unwrap())
						.var;
					let var_id: hirn::design::SignalId = var.register(
						ctx.nc_table,
						ctx.id_table,
						scope_id,
						&local_ctx.scope,
						Some(&additional_ctx),
						api_scope
							.new_signal(ctx.id_table.get_by_key(&var.name).unwrap().as_str())
							.map_err(|err| {
								CompilerError::HirnApiError(err)
									.to_diagnostic_builder()
									.label(var.location, "Error occured here")
									.build()
							})?,
					)?;
					builder = builder.bind(&ctx.id_table.get_value(&stmt.get_id()).as_str(), var_id);
					api_scope.assign(var_id.into(), rhs).map_err(|err| {
						CompilerError::HirnApiError(err)
							.to_diagnostic_builder()
							.label(var.location, "Error occured here")
							.build()
					})?;
					debug!("Assigned succesfuly");
				}
				debug!("Codegen for clocks");
				for stmt in &inst.port_bind {
					let var = scope.get_variable(0, &stmt.get_id()).expect("This was checked");
					if !var.var.is_clock() {
						continue;
					}
					let rhs = stmt.codegen_pass(ctx, local_ctx, api_scope, scope_id)?;
					debug!(
						"Codegen pass for port bind {:?}",
						ctx.id_table.get_value(&stmt.get_id())
					);
					let var = &local_ctx
						.scope
						.get_intermidiate_signal(*m_inst.interface.get(&stmt.get_id()).unwrap())
						.var;
					let var_id: hirn::design::SignalId = var.register(
						ctx.nc_table,
						ctx.id_table,
						scope_id,
						&local_ctx.scope,
						Some(&additional_ctx),
						api_scope
							.new_signal(ctx.id_table.get_by_key(&var.name).unwrap().as_str())
							.map_err(|err| {
								CompilerError::HirnApiError(err)
									.to_diagnostic_builder()
									.label(var.location, "Error occured here")
									.build()
							})?,
					)?;
					builder = builder.bind(&ctx.id_table.get_value(&stmt.get_id()).as_str(), var_id);
					api_scope.assign(var_id.into(), rhs).map_err(|err| {
						CompilerError::HirnApiError(err)
							.to_diagnostic_builder()
							.label(var.location, "Error occured here")
							.build()
					})?;
					debug!("Assigned succesfuly");
				}
				debug!("Codegen for other variables");
				for stmt in &inst.port_bind {
					let interface_variable = scope.get_variable(0, &stmt.get_id()).expect("This was checked");
					let var = scope.get_variable(0, &stmt.get_id()).expect("This was checked");
					if var.var.is_clock() || var.var.kind.is_generic() {
						continue;
					}
					let rhs = stmt.codegen_pass(ctx, local_ctx, api_scope, scope_id)?;
					debug!(
						"Codegen pass for port bind {:?}",
						ctx.id_table.get_value(&stmt.get_id())
					);
					let var = &local_ctx
						.scope
						.get_intermidiate_signal(*m_inst.interface.get(&stmt.get_id()).unwrap())
						.var
						.clone();
					let var_id: hirn::design::SignalId = var.register(
						ctx.nc_table,
						ctx.id_table,
						scope_id,
						&local_ctx.scope,
						Some(&additional_ctx),
						api_scope
							.new_signal(ctx.id_table.get_by_key(&var.name).unwrap().as_str())
							.map_err(|err| {
								CompilerError::HirnApiError(err)
									.to_diagnostic_builder()
									.label(var.location, "Error occured here")
									.build()
							})?
							.generated(),
					)?;
					builder = builder.bind(&ctx.id_table.get_value(&stmt.get_id()).as_str(), var_id);
					match interface_variable
						.var
						.kind
						.to_signal()
						.expect("This was checked during analysis of a module")
						.direction
					{
						crate::analyzer::Direction::Input(_) => {
							api_scope.assign(var_id.into(), rhs).map_err(|err| {
								CompilerError::HirnApiError(err)
									.to_diagnostic_builder()
									.label(var.location, "Error occured here")
									.build()
							})?
						},
						crate::analyzer::Direction::Output(_) => {
							api_scope.assign(rhs, var_id.into()).map_err(|err| {
								CompilerError::HirnApiError(err)
									.to_diagnostic_builder()
									.label(var.location, "Error occured here")
									.build()
							})?
						},
						_ => unreachable!(),
					}
					debug!("Assigned succesfuly");
				}
				builder.build().map_err(|err| {
					CompilerError::HirnApiError(err)
						.to_diagnostic_builder()
						.label(self.get_location(), "Error occured here")
						.build()
				})?;
			},
			ModuleImplementationBlockStatement(block) => block.codegen_pass(ctx, local_ctx, api_scope)?,
		};
		Ok(())
	}
}
impl ModuleImplementationBlockStatement {
	pub fn analyze(
		&self,
		ctx: &mut GlobalAnalyzerContext,
		local_ctx: &mut LocalAnalyzerContex,
		scope_id: usize,
	) -> miette::Result<()> {
		let new_id = local_ctx.scope.new_scope(Some(scope_id));
		local_ctx.scope_map.insert(self.location, new_id);
		for statement in &self.statements {
			statement.first_pass(ctx, local_ctx, new_id)?;
		}
		Ok(())
	}
	pub fn codegen_pass(
		&self,
		ctx: &mut GlobalAnalyzerContext,
		local_ctx: &mut LocalAnalyzerContex,
		api_scope: &mut ScopeHandle,
	) -> miette::Result<()> {
		let mut subscope = api_scope.new_subscope().unwrap();
		for statement in &self.statements {
			statement.codegen_pass(ctx, local_ctx, &mut subscope)?;
		}
		Ok(())
	}
}
impl VariableDefinition {
	pub fn analyze(
		&self,
		already_created: AlreadyCreated,
		ctx: &mut GlobalAnalyzerContext,
		local_ctx: &mut LocalAnalyzerContex,
		scope_id: usize,
	) -> miette::Result<()> {
		local_ctx.scope_map.insert(self.location, scope_id);
		let kind = VariableKind::from_type_declarator(
			&self.type_declarator,
			scope_id,
			already_created,
			ctx.nc_table,
			ctx.id_table,
			&mut local_ctx.scope,
		)?;
		match &kind {
			VariableKind::Signal(sig) => {
				if sig.is_direction_specified() {
					return Err(miette::Report::new(
						SemanticError::SignalDirectionSpecified
							.to_diagnostic_builder()
							.label(
								self.location,
								"This signal is specified as interface's signal in module implementation",
							)
							.build(),
					));
				}
			},
			VariableKind::Generic(_) => (),
			VariableKind::ModuleInstance(_) => (),
		}
		for direct_initializer in &self.initializer_list {
			let mut spec_kind = kind.clone();
			if let Some(variable) = local_ctx
				.scope
				.get_variable_in_scope(scope_id, &direct_initializer.declarator.name)
			{
				return Err(miette::Report::new(
					SemanticError::DuplicateVariableDeclaration
						.to_diagnostic_builder()
						.label(
							direct_initializer.declarator.get_location(),
							format!(
								"Variable with name \"{}\" declared here, was already declared before.",
								ctx.id_table.get_by_key(&direct_initializer.declarator.name).unwrap()
							)
							.as_str(),
						)
						.label(
							variable.var.location,
							format!(
								"Here variable \"{}\" was declared before.",
								ctx.id_table.get_by_key(&direct_initializer.declarator.name).unwrap()
							)
							.as_str(),
						)
						.build(),
				));
			}
			spec_kind.add_name_to_clock(direct_initializer.declarator.name);
			let mut dimensions = Vec::new();
			for array_declarator in &direct_initializer.declarator.array_declarators {
				let size = array_declarator.evaluate(ctx.nc_table, scope_id, &local_ctx.scope)?;
				local_ctx.scope.evaluated_expressions.insert(
					array_declarator.get_location(),
					crate::analyzer::module_implementation_scope::EvaluatedEntry::new(
						array_declarator.clone(),
						scope_id,
					),
				);
				match &size {
					Some(val) => {
						if val.value <= num_bigint::BigInt::from(0) {
							return Err(miette::Report::new(
								SemanticError::NegativeBusWidth
									.to_diagnostic_builder()
									.label(array_declarator.get_location(), "Array size must be positive")
									.build(),
							));
						}
						dimensions.push(BusWidth::EvaluatedLocated(val.clone(), array_declarator.get_location()));
					},
					None => dimensions.push(BusWidth::Evaluable(array_declarator.get_location())),
				}
			}
			spec_kind.add_dimenstions(dimensions);
			match &direct_initializer.expression {
				Some(expr) => {
					debug!("Assignment in initialization takes place in {:?} scope", scope_id);
					debug!("Scope is {:?}", local_ctx.scope.get_scope(scope_id));
					if spec_kind.is_array() {
						return Err(miette::Report::new(
							SemanticError::ArrayInExpression
								.to_diagnostic_builder()
								.label(
									direct_initializer.get_location(),
									"Array cannot be initialized with expression",
								)
								.build(),
						));
					}
					if spec_kind.is_generic() {
						let rhs_val = expr.evaluate(ctx.nc_table, scope_id, &local_ctx.scope)?;
						if let VariableKind::Generic(GenericVariable { value, .. }) = &mut spec_kind {
							value.replace(BusWidth::Evaluated(rhs_val.unwrap()));
						}
						else {
							unreachable!()
						}
						let id = local_ctx.scope.define_variable(
							scope_id,
							Variable {
								name: direct_initializer.declarator.name,
								kind: spec_kind,
								location: direct_initializer.declarator.get_location(),
							},
						)?;
						let entries = expr.get_sensitivity_entry(ctx, &local_ctx.scope, scope_id);
						local_ctx
							.sensitivity_graph
							.add_edges(
								entries,
								crate::analyzer::SensitivityGraphEntry::Signal(
									id,
									direct_initializer.declarator.get_location(),
								),
								expr.get_location(),
							)
							.map_err(|e| e.build())?;
					}
					else {
						let mut lhs = spec_kind.to_signal().expect("This was checked during analysis");
						debug!("Lhs is {:?}", lhs);
						let rhs = expr.evaluate_type(
							ctx,
							scope_id,
							local_ctx,
							lhs.clone(),
							false,
							direct_initializer.declarator.get_location(),
						)?;
						debug!("Rhs is {:?}", rhs);
						if rhs.is_array() {
							return Err(miette::Report::new(
								SemanticError::ArrayInExpression
									.to_diagnostic_builder()
									.label(
										direct_initializer.get_location(),
										"Array cannot be initialized with expression",
									)
									.build(),
							));
						}
						lhs.evaluate_as_lhs(true, ctx, rhs, direct_initializer.declarator.get_location())?;
						spec_kind = VariableKind::Signal(lhs);
						let id = local_ctx.scope.define_variable(
							scope_id,
							Variable {
								name: direct_initializer.declarator.name,
								kind: spec_kind,
								location: direct_initializer.declarator.get_location(),
							},
						)?;
						let entries = expr.get_sensitivity_entry(ctx, &local_ctx.scope, scope_id);
						local_ctx
							.sensitivity_graph
							.add_edges(
								entries,
								crate::analyzer::SensitivityGraphEntry::Signal(
									id,
									direct_initializer.declarator.get_location(),
								),
								expr.get_location(),
							)
							.map_err(|e| e.build())?;
					}
				},
				None => {
					local_ctx.scope.define_variable(
						scope_id,
						Variable {
							name: direct_initializer.declarator.name,
							kind: spec_kind,
							location: direct_initializer.declarator.get_location(),
						},
					)?;
				},
			};

			debug!(
				"Defined variable {:?} in scope {}",
				ctx.id_table.get_by_key(&direct_initializer.declarator.name).unwrap(),
				scope_id
			);
			debug!("Scope is {:?}", local_ctx.scope.get_scope(scope_id));
		}
		Ok(())
	}
	pub fn codegen_pass(
		&self,
		ctx: &mut GlobalAnalyzerContext,
		local_ctx: &mut LocalAnalyzerContex,
		api_scope: &mut ScopeHandle,
	) -> miette::Result<()> {
		let additional_ctx = AdditionalContext::new(local_ctx.nc_widths.clone(), local_ctx.array_or_bus.clone());
		let scope_id = local_ctx.scope_map.get(&self.location).unwrap().to_owned();
		for direct_initializer in &self.initializer_list {
			let variable = local_ctx
				.scope
				.get_variable_in_scope(scope_id, &direct_initializer.declarator.name)
				.unwrap();
			let api_id = variable.var.register(
				ctx.nc_table,
				ctx.id_table,
				scope_id,
				&local_ctx.scope,
				Some(&additional_ctx),
				api_scope
					.new_signal(ctx.id_table.get_by_key(&variable.var.name).unwrap().as_str())
					.unwrap(),
			)?;
			match &direct_initializer.expression {
				Some(expr) => {
					let rhs = expr.codegen(
						ctx.nc_table,
						ctx.id_table,
						scope_id,
						&local_ctx.scope,
						Some(&additional_ctx),
					)?;
					debug!("Lhs is {:?}", hirn::design::Expression::Signal(api_id.into()));
					debug!("Rhs is {:?}", rhs);
					api_scope.assign(api_id.into(), rhs).unwrap()
				},
				None => (),
			}

			local_ctx.scope.insert_api_id(variable.id, api_id)
		}
		Ok(())
	}
}
impl VariableBlock {
	pub fn analyze(
		&self,
		ctx: &mut GlobalAnalyzerContext,
		local_ctx: &mut LocalAnalyzerContex,
		mut already_created: AlreadyCreated,
		scope_id: usize,
	) -> miette::Result<()> {
		already_created = analyze_qualifiers(&self.types, already_created, &local_ctx.scope, scope_id, ctx.id_table)?;
		for statement in &self.statements {
			statement.analyze(already_created.clone(), ctx, local_ctx, scope_id)?;
		}
		Ok(())
	}
	pub fn codegen_pass(
		&self,
		ctx: &mut GlobalAnalyzerContext,
		local_ctx: &mut LocalAnalyzerContex,
		api_scope: &mut ScopeHandle,
	) -> miette::Result<()> {
		for statement in &self.statements {
			statement.codegen_pass(ctx, local_ctx, api_scope)?;
		}
		Ok(())
	}
}
impl VariableBlockStatement {
	pub fn analyze(
		&self,
		already_created: AlreadyCreated,
		ctx: &mut GlobalAnalyzerContext,
		local_ctx: &mut LocalAnalyzerContex,
		scope_id: usize,
	) -> miette::Result<()> {
		match self {
			VariableBlockStatement::VariableBlock(block) => {
				block.analyze(ctx, local_ctx, already_created, scope_id)?;
			},
			VariableBlockStatement::VariableDefinition(definition) => {
				definition.analyze(already_created, ctx, local_ctx, scope_id)?;
			},
		}
		Ok(())
	}
	pub fn codegen_pass(
		&self,
		ctx: &mut GlobalAnalyzerContext,
		local_ctx: &mut LocalAnalyzerContex,
		api_scope: &mut ScopeHandle,
	) -> miette::Result<()> {
		match self {
			VariableBlockStatement::VariableBlock(block) => {
				block.codegen_pass(ctx, local_ctx, api_scope)?;
			},
			VariableBlockStatement::VariableDefinition(definition) => {
				definition.codegen_pass(ctx, local_ctx, api_scope)?;
			},
		}
		Ok(())
	}
}
fn create_register(
	inst_stmt: &InstantiationStatement,
	scope_id: usize,
	ctx: &mut GlobalAnalyzerContext,
	local_ctx: &mut LocalAnalyzerContex,
) -> miette::Result<RegisterInstance> {
	if inst_stmt.port_bind.len() != 5 {
		return Err(miette::Report::new(
			InstanceError::ArgumentsMismatch
				.to_diagnostic_builder()
				.label(inst_stmt.location, "Register must have 5 arguments")
				.build(),
		));
	}
	let mut en_stmt: Option<&PortBindStatement> = None;
	let mut next_stmt: Option<&PortBindStatement> = None;
	let mut clk_stmt: Option<&PortBindStatement> = None;
	let mut nreset_stmt: Option<&PortBindStatement> = None;
	let mut data_stmt: Option<&PortBindStatement> = None;
	for stmt in &inst_stmt.port_bind {
		match ctx.id_table.get_value(&stmt.get_id()).as_str() {
			"en" => match en_stmt {
				Some(stmt1) => {
					return Err(miette::Report::new(
						InstanceError::ArgumentsMismatch
							.to_diagnostic_builder()
							.label(stmt.location(), "This argument is already defined")
							.label(stmt1.location(), "En signal is already defined here")
							.build(),
					))
				},
				None => en_stmt = Some(stmt),
			},
			"next" => match next_stmt {
				Some(stmt1) => {
					return Err(miette::Report::new(
						InstanceError::ArgumentsMismatch
							.to_diagnostic_builder()
							.label(stmt.location(), "This argument is already defined")
							.label(stmt1.location(), "Next signal is already defined here")
							.build(),
					))
				},
				None => next_stmt = Some(stmt),
			},
			"clk" => match clk_stmt {
				Some(stmt1) => {
					return Err(miette::Report::new(
						InstanceError::ArgumentsMismatch
							.to_diagnostic_builder()
							.label(stmt.location(), "This argument is already defined")
							.label(stmt1.location(), "Clk signal is already defined here")
							.build(),
					))
				},
				None => clk_stmt = Some(stmt),
			},
			"nreset" => match nreset_stmt {
				Some(stmt1) => {
					return Err(miette::Report::new(
						InstanceError::ArgumentsMismatch
							.to_diagnostic_builder()
							.label(stmt.location(), "This argument is already defined")
							.label(stmt1.location(), "NReset signal is already defined here")
							.build(),
					))
				},
				None => nreset_stmt = Some(stmt),
			},
			"data" => match data_stmt {
				Some(stmt1) => {
					return Err(miette::Report::new(
						InstanceError::ArgumentsMismatch
							.to_diagnostic_builder()
							.label(stmt.location(), "This argument is already defined")
							.label(stmt1.location(), "Data signal is already defined here")
							.build(),
					))
				},
				None => data_stmt = Some(stmt),
			},
			_ => {
				return Err(miette::Report::new(
					InstanceError::ArgumentsMismatch
						.to_diagnostic_builder()
						.label(stmt.location(), "This is not a valid argument for register")
						.build(),
				))
			},
		};
	}
	use crate::parser::ast::PortBindStatement::*;
	let clk_type = clk_stmt
		.unwrap()
		.get_type(ctx, local_ctx, scope_id, Signal::new_empty(), false)?;
	debug!("Clk type is {:?}", clk_type);
	if clk_type.is_array() {
		return Err(miette::Report::new(
			InstanceError::ArgumentsMismatch
				.to_diagnostic_builder()
				.label(clk_stmt.unwrap().location(), "Clock cannot be array")
				.build(),
		));
	}
	let inst_name = ctx.id_table.get_value(&inst_stmt.instance_name).clone();
	let clk_name = ctx.id_table.insert_or_get(format!("{}_clk", inst_name).as_str());
	let next_name = ctx.id_table.insert_or_get(format!("{}_nxt_c", inst_name).as_str());
	let en_name = ctx.id_table.insert_or_get(format!("{}_en_c", inst_name).as_str());
	let nreset_name = ctx.id_table.insert_or_get(format!("{}_nreset", inst_name).as_str());
	let data_name = ctx.id_table.insert_or_get(format!("{}_out_r", inst_name).as_str());

	let mut data_type = data_stmt
		.unwrap()
		.get_type(ctx, local_ctx, scope_id, Signal::new_empty(), true)?;
	debug!("Data type is {:?}", data_type);
	if data_type.is_array() {
		return Err(miette::Report::new(
			InstanceError::ArgumentsMismatch
				.to_diagnostic_builder()
				.label(data_stmt.unwrap().location(), "Data signal cannot be array")
				.build(),
		));
	}
	debug!("Data type is {:?}", data_type);
	let mut next_type = next_stmt
		.unwrap()
		.get_type(ctx, local_ctx, scope_id, data_type.clone(), false)?;
	next_type.sensitivity = SignalSensitivity::NoSensitivity;
	debug!("Next type is {:?}", next_type);
	if next_type.is_array() {
		return Err(miette::Report::new(
			InstanceError::ArgumentsMismatch
				.to_diagnostic_builder()
				.label(next_stmt.unwrap().location(), "Next signal cannot cannot be array")
				.build(),
		));
	}
	match (data_type.is_width_specified(), next_type.is_width_specified()) {
		(true, true) => {
			data_type.evaluate_as_lhs(false, &ctx, next_type.clone(), data_stmt.unwrap().location())?;
		},
		(true, false) => {
			next_type.evaluate_as_lhs(false, &ctx, data_type.clone(), next_stmt.unwrap().location())?;
			match next_stmt.unwrap() {
				OnlyId(id) => {
					let mut sig = local_ctx.scope.get_variable(scope_id, &id.id).unwrap().clone();
					sig.var.kind = VariableKind::Signal(next_type.clone());
					local_ctx.scope.redeclare_variable(sig);
				},
				IdWithExpression(expr) => {
					expr.expression.evaluate_type(
						ctx,
						scope_id,
						local_ctx,
						data_type.clone(),
						false,
						next_stmt.unwrap().location(),
					)?;
				},
				IdWithDeclaration(_) => todo!(),
			};
		},
		(false, true) => {
			data_type.evaluate_as_lhs(false, &ctx, next_type.clone(), data_stmt.unwrap().location())?;
			match data_stmt.unwrap() {
				OnlyId(id) => {
					let mut sig = local_ctx.scope.get_variable(scope_id, &id.id).unwrap().clone();
					sig.var.kind = VariableKind::Signal(data_type.clone());
					local_ctx.scope.redeclare_variable(sig);
				},
				IdWithExpression(expr) => {
					expr.expression.evaluate_type(
						ctx,
						scope_id,
						local_ctx,
						next_type.clone(),
						false,
						data_stmt.unwrap().location(),
					)?;
				},
				IdWithDeclaration(_) => todo!(),
			};
		},
		(false, false) => {
			return Err(miette::Report::new(
				InstanceError::ArgumentsMismatch
					.to_diagnostic_builder()
					.label(next_stmt.unwrap().location(), "Next signal must have width specified")
					.build(),
			));
		},
	}
	match (data_type.is_signedness_specified(), next_type.is_signedness_specified()) {
		(true, true) => {
			data_type.evaluate_as_lhs(false, &ctx, next_type.clone(), data_stmt.unwrap().location())?;
		},
		(true, false) => (), //FIXME
		(false, true) => (), //FIXME
		(false, false) => {
			return Err(miette::Report::new(
				InstanceError::ArgumentsMismatch
					.to_diagnostic_builder()
					.label(
						next_stmt.unwrap().location(),
						"Next signal must have signedness specified",
					)
					.build(),
			))
		},
	};
	let nreset_type = nreset_stmt
		.unwrap()
		.get_type(ctx, local_ctx, scope_id, Signal::new_empty(), false)?;
	let en_type = en_stmt
		.unwrap()
		.get_type(ctx, local_ctx, scope_id, Signal::new_empty(), false)?;
	debug!("En type is {:?}", en_type);
	let en_var_id = local_ctx.scope.define_intermidiate_signal(Variable::new(
		en_name,
		next_stmt.unwrap().location(),
		VariableKind::Signal(en_type),
	))?;
	debug!("Nreset type is {:?}", nreset_type);
	let nreset_var_id = local_ctx.scope.define_intermidiate_signal(Variable::new(
		nreset_name,
		next_stmt.unwrap().location(),
		VariableKind::Signal(nreset_type),
	))?;
	debug!("Data type is {:?}", data_type);
	let data_var_id = local_ctx.scope.define_intermidiate_signal(Variable::new(
		data_name,
		next_stmt.unwrap().location(),
		VariableKind::Signal(data_type.clone()),
	))?;
	debug!("Clk type is {:?}", clk_type);
	let clk_var_id = local_ctx.scope.define_intermidiate_signal(Variable::new(
		clk_name,
		next_stmt.unwrap().location(),
		VariableKind::Signal(clk_type),
	))?;
	debug!("Next type is {:?}", next_type);
	let next_var_id = local_ctx.scope.define_intermidiate_signal(Variable::new(
		next_name,
		next_stmt.unwrap().location(),
		VariableKind::Signal(next_type),
	))?;
	local_ctx
		.sensitivity_graph
		.add_edges(
			en_stmt.unwrap().get_sensitivity_entry(&ctx, &local_ctx.scope, scope_id),
			SensitivityGraphEntry::Signal(en_var_id, en_stmt.unwrap().location()),
			en_stmt.unwrap().location(),
		)
		.map_err(|e| e.build())?;
	local_ctx
		.sensitivity_graph
		.add_edges(
			nreset_stmt
				.unwrap()
				.get_sensitivity_entry(&ctx, &local_ctx.scope, scope_id),
			SensitivityGraphEntry::Signal(nreset_var_id, nreset_stmt.unwrap().location()),
			nreset_stmt.unwrap().location(),
		)
		.map_err(|e| e.build())?;
	local_ctx
		.sensitivity_graph
		.add_edges(
			next_stmt
				.unwrap()
				.get_sensitivity_entry(&ctx, &local_ctx.scope, scope_id),
			SensitivityGraphEntry::Signal(next_var_id, next_stmt.unwrap().location()),
			next_stmt.unwrap().location(),
		)
		.map_err(|e| e.build())?;
	local_ctx
		.sensitivity_graph
		.add_edges(
			clk_stmt
				.unwrap()
				.get_sensitivity_entry(&ctx, &local_ctx.scope, scope_id),
			SensitivityGraphEntry::Signal(clk_var_id, clk_stmt.unwrap().location()),
			clk_stmt.unwrap().location(),
		)
		.map_err(|e| e.build())?;
	let (id, loc) = data_stmt.unwrap().get_internal_id(&local_ctx.scope, scope_id);
	local_ctx
		.sensitivity_graph
		.add_edges(
			vec![SensitivityGraphEntry::Signal(
				data_var_id,
				data_stmt.unwrap().location(),
			)],
			SensitivityGraphEntry::Signal(id, loc),
			data_stmt.unwrap().location(),
		)
		.map_err(|e| e.build())?;
	let r = RegisterInstance {
		name: inst_stmt.instance_name,
		location: inst_stmt.location,
		next: next_var_id,
		clk: clk_var_id,
		nreset: nreset_var_id,
		data: data_var_id,
		enable: en_var_id,
	};
	Ok(r)
}
pub fn report_qualifier_contradicting_specifier(
	qualifier_location: &SourceSpan,
	specifier_location: &SourceSpan,
	qualifier_name: &str,
	specifier_name: &str,
) -> miette::Result<()> {
	Err(miette::Report::new(
		SemanticError::ContradictingSpecifier
			.to_diagnostic_builder()
			.label(
				*qualifier_location,
				format!(
					"This \"{}\"qualifier contradicts the \"{}\" specifier of this variable",
					qualifier_name, specifier_name
				)
				.as_str(),
			)
			.label(
				*specifier_location,
				format!("This is the \"{}\" specifier of this variable", specifier_name).as_str(),
			)
			.build(),
	))
}
fn report_not_allowed_lhs(location: SourceSpan) -> miette::Result<RegisterInstance> {
	return Err(miette::Report::new(
		SemanticError::ForbiddenExpressionInLhs
			.to_diagnostic_builder()
			.label(
				location,
				"This expression is not allowed in the left hand sight of assignment",
			)
			.build(),
	));
}
fn report_not_allowed_lhs_binding(location: SourceSpan) -> miette::Result<RegisterInstance> {
	return Err(miette::Report::new(
		SemanticError::ForbiddenExpressionInLhs
			.to_diagnostic_builder()
			.label(location, "This expression is not allowed as a binding to output signal")
			.build(),
	));
}
pub fn report_duplicated_qualifier(
	location: &SourceSpan,
	first_occurence: &SourceSpan,
	name: &str,
) -> miette::Result<()> {
	Err(miette::Report::new(
		SemanticError::DuplicateQualifier
			.to_diagnostic_builder()
			.label(
				*location,
				format!("Duplicate occurance of \"{}\"the same type", name).as_str(),
			)
			.label(
				*first_occurence,
				format!("First occurrence of \"{}\" qualifier", name).as_str(),
			)
			.build(),
	))
}<|MERGE_RESOLUTION|>--- conflicted
+++ resolved
@@ -167,7 +167,6 @@
 			for pass in &self.passes {
 				pass(&mut self.ctx, &mut local_ctx, *module)?;
 			}
-<<<<<<< HEAD
 			
 			let module_id = self.ctx
 				.modules_declared
@@ -184,11 +183,6 @@
 
 			let mut output_string = String::new();
 			let mut sv_codegen = hirn::codegen::sv::SVCodegen::new(self.ctx.design.clone(), &mut output_string);
-=======
-			todo!("Invoke elaboration");
-			let mut output_string: String = String::new();
-			let mut sv_codegen = hirn::codegen::sv::SVCodegen::new(self.ctx.design, &mut output_string);
->>>>>>> baf01efb
 			use hirn::codegen::Codegen;
 			sv_codegen
 				.emit_module(module_id)
