--- conflicted
+++ resolved
@@ -264,7 +264,6 @@
 			BadFunctionArguments => CompilerDiagnosticBuilder::from_error(&self)
 				.help("Please make sure that all function arguments are valid")
 				.build(),
-<<<<<<< HEAD
     		InstanceError(err) => err.into(),
     		ModuleInstanceNotIndexed => CompilerDiagnosticBuilder::from_error(&self)
 				.help("Please make sure that module interface signals are accessed properly")
@@ -272,12 +271,6 @@
     		GenericInConditional => CompilerDiagnosticBuilder::from_error(&self)
 				.help("Please make sure that generic variables are not assigned in conditional statements")
 				.build(),
-=======
-			InstanceError(err) => err.into(),
-			ModuleInstanceNotIndexed => CompilerDiagnosticBuilder::from_error(&self)
-				.help("Please make sure that module interface signals are accessed properly")
-				.build(),
->>>>>>> f44814bb
 		}
 	}
 }