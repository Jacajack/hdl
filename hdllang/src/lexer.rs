--- conflicted
+++ resolved
@@ -1,7 +1,6 @@
 mod comment_table;
 mod id_table;
 mod logos_lexer;
-<<<<<<< HEAD
 mod numeric_constant_parser;
 mod numeric_constant;
 
@@ -14,18 +13,6 @@
 pub use logos_lexer::LogosLexer;
 pub use numeric_constant_parser::NumberParseError;
 pub use numeric_constant::NumericConstant;
-=======
-mod number_parser;
-
-use crate::compiler_diagnostic::*;
-use crate::SourceSpan;
-pub use comment_table::{CommentTable, CommentTableKey};
-pub use id_table::{IdTable, IdTableKey};
-pub use logos_lexer::LogosLexer;
-pub use number_parser::NumberParseError;
-use std::fmt;
-use thiserror::Error;
->>>>>>> 061203e2
 
 /// Lexer token type
 /// In this case, it's defined by the Logos-based lexer implementation.
