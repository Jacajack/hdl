--- conflicted
+++ resolved
@@ -1,18 +1,8 @@
 module m {}
 impl m {
 	int n;
-<<<<<<< HEAD
 	n = 44;
-=======
 	int k = 1u1;
-	{
-		{
-			{
-				n = 44;
-			}
-		}
-	}
 	int m = k + n;
->>>>>>> 1eef425f
 	const unsigned bus<n> b;
 }