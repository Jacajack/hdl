--- conflicted
+++ resolved
@@ -10,10 +10,5 @@
 		x: 5,
 		b: const auto dd
 	}
-
-<<<<<<< HEAD
 	dd = 2;
-=======
-	dd = 2u5; // FIXME #320 would allow this without u5
->>>>>>> 93e2910f
 }