extern crate hdllang;
<<<<<<< HEAD

use hdllang::lexer::{LogosLexer, Lexer, Token};
use miette::NamedSource;
use thiserror::Error;
use miette::{Diagnostic, SourceSpan};
use clap::{command,Arg,arg};
use std::io;
use std::fs;
use std::io::Write;
#[derive(Error, Diagnostic, Debug)]
pub enum PrettyIoError {
    #[error(transparent)]
    #[diagnostic(code(my_lib::io_error))]
    IoError(#[from] std::io::Error),
}

#[derive(Error, Debug, Diagnostic)]
#[error("Lexer error!")]
#[diagnostic(
	code(hdllang::lexer),
	url("patrzuwa.ga"),
	help("just use google bro")
)]
struct LexerErrorMessage {
	#[source_code]
	src: NamedSource,

	#[label("oopsie")]
	token_range: SourceSpan
}

impl LexerErrorMessage {
	pub fn new(source_name: &str, source: &str, token: &Token) -> LexerErrorMessage {
		LexerErrorMessage {
			src: NamedSource::new(String::from(source_name), String::from(source)),
			token_range: (token.range.start, token.range.end - token.range.start + 1).into()
		}
	}
}
=======
use hdllang::{lexer::{LogosLexer, Lexer}, CompilerDiagnostic};
>>>>>>> 8167967b

fn lexer_example() -> miette::Result<()> {
	let source = String::from(" 15_s4 0b11017 112y_u37 0xf1_s15 fun fun super_8  kdasd fun /* for */ aa bb aa 27  if ; 44 /**/  /*12 asd 34 56 4457 11 24 /**/  if ; // 44  11 ");
	let mut lexer = LogosLexer::new(&source);
	match lexer.process() {
		Ok(tokens) => {
			println!("okayy we have {} tokens", tokens.len());
			for t in &tokens {
				println!("Token {:?} - '{}'", t.kind, &source[t.range.start() .. t.range.end()]);
			}
		},
<<<<<<< HEAD
		Err(token) => {
			return Err(LexerErrorMessage::new("example", &source, &token))?
=======
		Err(err) => {
			let diag = CompilerDiagnostic::from(err);
			Err(miette::Report::new(diag).with_source_code(source))?
>>>>>>> 8167967b
		}
	};

	Ok(())
}

fn simple_cmd(filename: String, mut output:Box<dyn Write>) -> miette::Result<()>{
	let content;
	match fs::read_to_string(&filename){
		Ok(file) =>{
			content = file;
		}
		Err(err) =>{
			return Err(PrettyIoError::IoError(err).into())
		}
	}
	let mut lexer = LogosLexer::new(&content);
	match lexer.process() {
		Ok(tokens) => {
			println!("okayy we have {} tokens", tokens.len());
			for t in &tokens {
				write!(output,"Token {:?} - '{}'\n", t.kind, &content[t.range.start .. t.range.end]);
			}
		},
		Err(token) => {
			return Err(LexerErrorMessage::new(&filename,&content, &token))?
		}
	};
	Ok(())
}

fn main() ->  miette::Result<()> {
	let matches = command!() 
	.arg(Arg::new("source").short('s').long("source").required(true))
	.arg(Arg::new("output").short('o').long("output"))
	.arg(
		arg!(<MODE>)
			.help("Specify which action should be performed")
			.value_parser(["tokenize","parse","analyse","compile"])
			.required(false)
	)
	.get_matches();

	let mode = match matches
		.get_one::<String>("MODE"){
			None=> "compile",
			Some(x) => x,
		};
	let output: Box<dyn Write> = match matches
		.get_one::<String>("output"){
			None=>Box::new(io::stdout()),
			Some(path)=> match fs::File::create(path){
				Ok(file) =>{
					Box::new(file)
				}
				Err(err) =>{
					return Err(PrettyIoError::IoError(err).into());
				}
			}
		};
	match mode{
		"tokenize"=>{
			let name = match matches.get_one::<String>("source"){
				Some(x)=>x,
				None=>"",
			};
			simple_cmd(name.to_owned(),output)?;
		},
		"parse"=>{
			println!("Not implemented!");
			lexer_example()?;
		},
		"analyse"=>{
			println!("Not implemented!");
			lexer_example()?;
		},
		"compile"=>{
			println!("Not implemented!");
			lexer_example()?;
		},
		_=>{
			println!("We wont be here");
			lexer_example()?;
		}
	};
	Ok(())
}<|MERGE_RESOLUTION|>--- conflicted
+++ resolved
@@ -1,5 +1,4 @@
 extern crate hdllang;
-<<<<<<< HEAD
 
 use hdllang::lexer::{LogosLexer, Lexer, Token};
 use miette::NamedSource;
@@ -39,9 +38,6 @@
 		}
 	}
 }
-=======
-use hdllang::{lexer::{LogosLexer, Lexer}, CompilerDiagnostic};
->>>>>>> 8167967b
 
 fn lexer_example() -> miette::Result<()> {
 	let source = String::from(" 15_s4 0b11017 112y_u37 0xf1_s15 fun fun super_8  kdasd fun /* for */ aa bb aa 27  if ; 44 /**/  /*12 asd 34 56 4457 11 24 /**/  if ; // 44  11 ");
@@ -53,14 +49,9 @@
 				println!("Token {:?} - '{}'", t.kind, &source[t.range.start() .. t.range.end()]);
 			}
 		},
-<<<<<<< HEAD
-		Err(token) => {
-			return Err(LexerErrorMessage::new("example", &source, &token))?
-=======
 		Err(err) => {
 			let diag = CompilerDiagnostic::from(err);
 			Err(miette::Report::new(diag).with_source_code(source))?
->>>>>>> 8167967b
 		}
 	};
 
