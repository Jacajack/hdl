--- conflicted
+++ resolved
@@ -1,15 +1,11 @@
 extern crate hdllang;
 use clap::{arg, command, Arg};
-<<<<<<< HEAD
-=======
 use hdllang::compiler_diagnostic::ProvidesCompilerDiagnostic;
->>>>>>> 5e6aa46c
 use hdllang::lexer::{Lexer, LogosLexer};
 use hdllang::{parser, analyzer};
 use hdllang::CompilerDiagnostic;
-use hdllang::ProvidesCompilerDiagnostic;
 use hdllang::CompilerError;
-use hdllang::DiagnosticBuffer;
+use hdllang::core::DiagnosticBuffer;
 use log::info;
 use std::env;
 use std::fs;
@@ -73,7 +69,10 @@
 fn analyze(code: String, mut output: Box<dyn Write>) -> miette::Result<()> {
     let mut lexer = LogosLexer::new(&code);
 	let mut buf = DiagnosticBuffer::new();
-    let ast = parser::IzuluParser::new().parse(&mut buf, &mut lexer);
+	let mut ctx = parser::ParserContext {
+		diagnostic_buffer: &mut buf,
+	};
+    let ast = parser::IzuluParser::new().parse(&mut ctx, &mut lexer);
     println!("Ids: {:?}", lexer.id_table());
     println!("Comments: {:?}", lexer.comment_table());
     let id_table = lexer.id_table().clone();
@@ -82,7 +81,7 @@
     let mut analyzer = analyzer::SemanticAnalyzer::new(&id_table, &comment_table);
     
     writeln!(&mut output,"{:?}", ast).map_err(|e| CompilerError::IoError(e).to_diagnostic())?;
-    analyzer.process(ast.as_ref().unwrap()); // TODO implement parser error in compiler error!
+    analyzer.process(ast.as_ref().unwrap());
     Ok(())
 }
 
