--- conflicted
+++ resolved
@@ -1,16 +1,11 @@
 extern crate hdllang;
 use clap::{arg, command, Arg};
-<<<<<<< HEAD
-use hdllang::lexer::{Lexer, LogosLexer, Token};
+use hdllang::lexer::{Lexer, LogosLexer};
 use hdllang::{parser, analyzer};
-=======
-use hdllang::compiler_diagnostic::ProvidesCompilerDiagnostic;
-use hdllang::diagnostic_buffer::DiagnosticBuffer;
-use hdllang::lexer::{Lexer, LogosLexer};
-use hdllang::parser;
->>>>>>> 51c812e7
 use hdllang::CompilerDiagnostic;
+use hdllang::ProvidesCompilerDiagnostic;
 use hdllang::CompilerError;
+use hdllang::DiagnosticBuffer;
 use log::info;
 use std::env;
 use std::fs;
@@ -60,26 +55,18 @@
 	};
 	Ok(())
 }
-<<<<<<< HEAD
-fn parse(code:String,mut output: Box<dyn Write>)-> miette::Result<()>{
-    let mut lexer = LogosLexer::new(&code);
-    let expr = parser::IzuluParser::new().parse(&mut lexer);
-    write!(&mut output,"{:?}",expr)
-    .map_err(|e| CompilerError::IoError(e).to_miette_report())?;
-    Ok(())
-=======
 fn parse(code: String, mut output: Box<dyn Write>) -> miette::Result<()> {
 	let lexer = LogosLexer::new(&code);
 	let mut buf = DiagnosticBuffer::new();
 	let ast = parser::IzuluParser::new().parse(&mut buf, lexer);
 	write!(&mut output, "{:?}", ast).map_err(|e| CompilerError::IoError(e).to_miette_report())?;
 	Ok(())
->>>>>>> 51c812e7
 }
 
 fn analyze(code: String, mut output: Box<dyn Write>) -> miette::Result<()> {
     let mut lexer = LogosLexer::new(&code);
-    let ast = parser::IzuluParser::new().parse(&mut lexer);
+	let mut buf = DiagnosticBuffer::new();
+    let ast = parser::IzuluParser::new().parse(&mut buf, &mut lexer);
     println!("Ids: {:?}", lexer.id_table());
     println!("Comments: {:?}", lexer.comment_table());
     let id_table = lexer.id_table().clone();
@@ -112,56 +99,6 @@
 fn main() -> miette::Result<()> {
 	init_logging();
 
-<<<<<<< HEAD
-    let matches = command!()
-        .arg(Arg::new("source").required(true))
-        .arg(Arg::new("output").short('o').long("output"))
-        .arg(
-            arg!(<MODE>)
-                .help("Specify which action should be performed")
-                .value_parser(["tokenize", "parse", "analyse", "analyze", "compile"])
-                .required(false)
-                .short('m')
-                .long("mode"),
-        )
-        .get_matches();
-
-    let mode = match matches.get_one::<String>("MODE") {
-        None => "compile",
-        Some(x) => x,
-    };
-    let output: Box<dyn Write> = match matches.get_one::<String>("output") {
-        None => Box::new(io::stdout()),
-        Some(path) => match fs::File::create(path) {
-            Ok(file) => Box::new(file),
-            Err(err) => {
-                return Err(CompilerError::IoError(err).to_miette_report())?;
-            }
-        },
-    };
-    let name = match matches.get_one::<String>("source") {
-        Some(x) => x,
-        None => "",
-    };
-    let code = read_input_from_file(String::from(name))?;
-    match mode {
-        "tokenize" => {            
-            tokenize(code, output)?;
-        }
-        "parse" => {
-            parse(code,output)?;
-        }
-        "analyse" | "analyze" => {
-            analyze(code, output)?;
-        }
-        "compile" => {
-            println!("Not implemented!");
-            lexer_example()?;
-        }
-        _ => unreachable!()
-    };
-    Ok(())
-=======
 	let matches = command!()
 		.arg(Arg::new("source").required(true))
 		.arg(Arg::new("output").short('o').long("output"))
@@ -200,9 +137,8 @@
 		"parse" => {
 			parse(code, output)?;
 		},
-		"analyse" => {
-			println!("Not implemented!");
-			lexer_example()?;
+		"analyse" | "analyze" => {
+			analyze(code, output)?;
 		},
 		"compile" => {
 			println!("Not implemented!");
@@ -211,5 +147,4 @@
 		_ => unreachable!(),
 	};
 	Ok(())
->>>>>>> 51c812e7
 }