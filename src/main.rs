extern crate hdllang;
use clap::{arg, command, Arg};
<<<<<<< HEAD
use hdllang::lexer::{Lexer, LogosLexer, Token};
use hdllang::{parser, analyzer};
=======
use hdllang::lexer::{Lexer, LogosLexer};
use hdllang::parser;
>>>>>>> f49c3cc5
use hdllang::CompilerDiagnostic;
use hdllang::CompilerError;
use log::info;
use std::fs;
use std::io;
use std::io::Write;
use std::env;
use hdllang::compiler_diagnostic::ProvidesCompilerDiagnostic;

fn lexer_example() -> miette::Result<()> {
    let source = String::from(" 15_s4 0b11017 112y_u37 0xf1_s15 fun fun super_8  kdasd fun /* for */ aa bb aa 27  if ; 44 /**/  /*12 asd 34 56 4457 11 24 /**/  if ; // 44  11 ");
    let mut lexer = LogosLexer::new(&source);
    match lexer.process() {
        Ok(tokens) => {
            println!("okayy we have {} tokens", tokens.len());
            for t in &tokens {
                println!(
                    "Token {:?} - '{}'",
                    t.kind,
                    &source[t.range.start()..t.range.end()]
                );
            }
        }
        Err(err) => {
            let diag = CompilerDiagnostic::from(err);
            Err(miette::Report::new(diag).with_source_code(source))?
        }
    };

    Ok(())
}
fn read_input_from_file(filename: String) ->miette::Result<String>{
    return match fs::read_to_string(&filename) {
        Ok(file) => {
            Ok(file)
        }
        Err(err) => return Err(CompilerError::IoError(err).to_miette_report()),
    }
}
fn tokenize(code: String, mut output: Box<dyn Write>) -> miette::Result<()> {
    let mut lexer = LogosLexer::new(&code);
    match lexer.process() {
        Ok(tokens) => {
            println!("okayy we have {} tokens", tokens.len());
            for t in &tokens {
                write!(
                    output,
                    "Token {:?} - '{}'\n",
                    t.kind,
                    &code[t.range.start()..t.range.end()]
                )
                .map_err(|e| CompilerError::IoError(e).to_miette_report())?
            }
        }
        Err(err) => {
            Err(err.to_miette_report().with_source_code(code))?
        }
    };
    Ok(())
}
fn parse(code:String,mut output: Box<dyn Write>)-> miette::Result<()>{
    let mut lexer = LogosLexer::new(&code);
    let expr = parser::IzuluParser::new().parse(&mut lexer);
    write!(&mut output,"{:?}",expr)
    .map_err(|e| CompilerError::IoError(e).to_miette_report())?;
    Ok(())
}

<<<<<<< HEAD
fn analyze(code: String, mut output: Box<dyn Write>) -> miette::Result<()> {
    let mut lexer = LogosLexer::new(&code);
    let ast = parser::IzuluParser::new().parse(&mut lexer);
    println!("Ids: {:?}", lexer.id_table());
    println!("Comments: {:?}", lexer.comment_table());
    let id_table = lexer.id_table().clone();
    let comment_table = lexer.comment_table().clone();
    
    let mut analyzer = analyzer::SemanticAnalyzer::new(&id_table, &comment_table);
    
    writeln!(&mut output,"{:?}", ast).map_err(|e| CompilerError::IoError(e))?;
    analyzer.process(ast.as_ref().unwrap()); // TODO implement parser error in compiler error!
    Ok(())
=======
fn init_logging() {
    if let Some(logfile) = std::env::var("RUST_LOG_FILE").ok() {
		// See: https://github.com/rust-cli/env_logger/issues/125
        env_logger::Builder::from_default_env()
            .target(
				env_logger::Target::Pipe(
					Box::new(
						std::fs::File::create(&logfile).expect("Could not create LOG_FILE")
					)
				)
			)
            .init();

		info!("Logging to file '{}'", logfile);
    }
    else {
        env_logger::init();
		info!("Hello! Logging to stderr...");
    }
>>>>>>> f49c3cc5
}

fn main() -> miette::Result<()> {
    init_logging();

    let matches = command!()
        .arg(Arg::new("source").required(true))
        .arg(Arg::new("output").short('o').long("output"))
        .arg(
            arg!(<MODE>)
                .help("Specify which action should be performed")
                .value_parser(["tokenize", "parse", "analyse", "analyze", "compile"])
                .required(false)
                .short('m')
                .long("mode"),
        )
        .get_matches();

    let mode = match matches.get_one::<String>("MODE") {
        None => "compile",
        Some(x) => x,
    };
    let output: Box<dyn Write> = match matches.get_one::<String>("output") {
        None => Box::new(io::stdout()),
        Some(path) => match fs::File::create(path) {
            Ok(file) => Box::new(file),
            Err(err) => {
                return Err(CompilerError::IoError(err).to_miette_report())?;
            }
        },
    };
    let name = match matches.get_one::<String>("source") {
        Some(x) => x,
        None => "",
    };
    let code = read_input_from_file(String::from(name))?;
    match mode {
        "tokenize" => {            
            tokenize(code, output)?;
        }
        "parse" => {
            parse(code,output)?;
        }
        "analyse" | "analyze" => {
            analyze(code, output)?;
        }
        "compile" => {
            println!("Not implemented!");
            lexer_example()?;
        }
        _ => unreachable!()
    };
    Ok(())
}<|MERGE_RESOLUTION|>--- conflicted
+++ resolved
@@ -1,12 +1,7 @@
 extern crate hdllang;
 use clap::{arg, command, Arg};
-<<<<<<< HEAD
 use hdllang::lexer::{Lexer, LogosLexer, Token};
 use hdllang::{parser, analyzer};
-=======
-use hdllang::lexer::{Lexer, LogosLexer};
-use hdllang::parser;
->>>>>>> f49c3cc5
 use hdllang::CompilerDiagnostic;
 use hdllang::CompilerError;
 use log::info;
@@ -75,7 +70,6 @@
     Ok(())
 }
 
-<<<<<<< HEAD
 fn analyze(code: String, mut output: Box<dyn Write>) -> miette::Result<()> {
     let mut lexer = LogosLexer::new(&code);
     let ast = parser::IzuluParser::new().parse(&mut lexer);
@@ -89,7 +83,8 @@
     writeln!(&mut output,"{:?}", ast).map_err(|e| CompilerError::IoError(e))?;
     analyzer.process(ast.as_ref().unwrap()); // TODO implement parser error in compiler error!
     Ok(())
-=======
+}
+
 fn init_logging() {
     if let Some(logfile) = std::env::var("RUST_LOG_FILE").ok() {
 		// See: https://github.com/rust-cli/env_logger/issues/125
@@ -109,7 +104,6 @@
         env_logger::init();
 		info!("Hello! Logging to stderr...");
     }
->>>>>>> f49c3cc5
 }
 
 fn main() -> miette::Result<()> {
