use super::DesignError;
use super::DesignHandle;
use super::Expression;
use super::HasComment;
use super::ScopeId;
use super::SignalId;
use std::collections::HashSet;

/// Potential TODO: Logic type which cannot be used in arithmetic
#[derive(Copy, Clone, PartialEq, Eq, Debug)]
pub enum SignalSignedness {
	/// Signed integer with given bit width
	Signed,

	/// Unsigned integer with given bit width
	Unsigned,
}

/// Determines representation of a signal
#[derive(Clone, Debug)]
pub struct SignalClass {
	signedness: SignalSignedness,
	width: Box<Expression>,
	is_wire: bool,
}

impl SignalClass {
	pub fn new(expr: Expression, signedness: SignalSignedness) -> SignalClass {
		Self {
			signedness,
			width: Box::new(expr),
			is_wire: false,
		}
	}

	pub fn new_signed(expr: Expression) -> SignalClass {
		Self::new(expr, SignalSignedness::Signed)
	}

	pub fn new_unsigned(expr: Expression) -> SignalClass {
		Self::new(expr, SignalSignedness::Unsigned)
	}

	pub fn new_wire() -> SignalClass {
		Self {
			signedness: SignalSignedness::Unsigned,
			width: Box::new(Expression::new_one()),
			is_wire: true,
		}
	}

	pub fn width(&self) -> &Expression {
		&self.width
	}

	pub fn signedness(&self) -> SignalSignedness {
		self.signedness
	}

	pub fn is_wire(&self) -> bool {
		self.is_wire
	}
}

/// Determines sensitivity of a signal to certain clock edges
#[derive(Clone, Copy, PartialEq, Eq, Hash, Debug)]
pub struct EdgeSensitivity {
	pub clock_signal: SignalId,
	pub on_rising: bool,
}

/// Determines sensitivity of a signal to certain clocks
#[derive(Clone, Default, Debug)]
pub struct ClockSensitivityList(HashSet<EdgeSensitivity>);

impl ClockSensitivityList {
	pub fn new(edge: &EdgeSensitivity) -> Self {
		let mut list = Self { 0: HashSet::new() };
		list.push(*edge);
		list
	}

	pub fn push(&mut self, edge: EdgeSensitivity) {
		self.0.insert(edge);
	}

	pub fn combine(&self, other: &ClockSensitivityList) -> Self {
		let mut new = self.clone();
		new.0.extend(other.0.iter());
		new
	}

	pub fn is_subset_of(&self, other: &ClockSensitivityList) -> bool {
		self.0.is_subset(&other.0)
	}
}

/// Determines 'sensitivity' of a signal - i.e. how constant it is
#[derive(Clone, Debug)]
pub enum SignalSensitivity {
	/// Completely asynchronous signal. Latching with any clock can lead to metastability
	Async,

	/// Combinational signal derived from syncrhonous signals clocked by the specified clocks
	Comb(ClockSensitivityList),

	/// Synchronous signal clocked by the specified clocks
	Sync(ClockSensitivityList),

	/// A clock signal
	Clock,

	/// An invariable signal. When used in interface, does not become a generic parameter.
	Const,

	/// Compile-time known signal. When used in interface, becomes a generic parameter.
	Generic,
}

impl SignalSensitivity {
	/// Determines sensitivity of a signal resulting form combining two signals
	/// with combinational logic
	pub fn combine(&self, other: &SignalSensitivity) -> Option<Self> {
		use SignalSensitivity::*;
		Some(match (self, other) {
			(Async, _) | (_, Async) => Async,
			(Sync(lhs), Sync(rhs)) => Comb(lhs.combine(rhs)),
			(Sync(lhs), Comb(rhs)) => Comb(lhs.combine(rhs)),
			(Comb(lhs), Sync(rhs)) => Comb(lhs.combine(rhs)),
			(Comb(lhs), Comb(rhs)) => Comb(lhs.combine(rhs)),
			(Comb(lhs), Const | Generic) | (Const | Generic, Comb(lhs)) => Comb(lhs.clone()),
			(Sync(lhs), Const | Generic) | (Const | Generic, Sync(lhs)) => Comb(lhs.clone()),
			(Clock, _) | (_, Clock) => None?,
			(Const, Const) | (Const, Generic) | (Generic, Const) => Const,
			(Generic, Generic) => Generic,
		})
	}

	/// Determines whether this signal can drive the other specified signal
	/// The logic in this function implements both sensitivity and clocking semantics
	pub fn can_drive(&self, dest: &SignalSensitivity) -> bool {
		use SignalSensitivity::*;
		match (dest, self) {
			(Generic, Generic) => true,
			(Const, Generic) => true,
			(Const, Const) => true,
			(Clock, Clock) => true,
			(Sync(_), Const) => true,
			(Sync(lhs), Sync(rhs)) => rhs.is_subset_of(lhs),
			(Comb(_), Const) => true,
			(Comb(lhs), Comb(rhs)) => rhs.is_subset_of(lhs),
			(Comb(lhs), Sync(rhs)) => rhs.is_subset_of(lhs),
			(Async, Async | Const | Comb(_) | Sync(_) | Clock) => true,
			_ => false,
		}
	}
}

/// Determines which part of a signal (or signal array) is accessed
#[derive(Clone, Debug)]
pub struct SignalSlice {
	/// Signal being accessed
	pub signal: SignalId,

	/// Array of indices, one per dimension
	pub indices: Vec<Expression>,
}

impl From<SignalId> for SignalSlice {
	fn from(signal: SignalId) -> Self {
		Self {
			signal,
			indices: vec![],
		}
	}
}

/// Physical signal representation
<<<<<<< HEAD
#[derive(Clone)]
=======
#[derive(Debug)]
>>>>>>> ef74b8f6
pub struct Signal {
	/// Self-reference
	pub(super) id: SignalId,

	/// Parent scope ID
	pub parent_scope: ScopeId,

	/// Name of the signal
	pub name: String,

	/// Dimensions of the signal (for array signals, empty otherwise)
	pub dimensions: Vec<Expression>,

	/// Signal representation
	pub class: SignalClass,

	/// Variability level
	pub sensitivity: SignalSensitivity,

	/// Source code comment
	comment: Option<String>,
}

impl HasComment for Signal {
	fn get_comment(&self) -> Option<String> {
		self.comment.clone()
	}
}

impl Signal {
	fn new(
		id: SignalId,
		scope: ScopeId,
		name: &str,
		dimensions: Vec<Expression>,
		class: SignalClass,
		sensitivity: SignalSensitivity,
		comment: Option<String>,
	) -> Result<Self, DesignError> {
		// Check name valid
		if !super::utils::is_name_valid(name) {
			return Err(DesignError::InvalidName);
		}

		// TODO assert dimensions constant
		// TODO assert clocking lists valid
		// TODO assert class width valid if applicable

		Ok(Self {
			id,
			parent_scope: scope,
			name: name.into(),
			dimensions,
			class,
			sensitivity,
			comment: None,
		})
	}

	pub fn is_scalar(&self) -> bool {
		self.dimensions.is_empty()
	}

<<<<<<< HEAD
	pub fn name(&self) -> &str {
		&self.name
=======
	pub fn is_array(&self) -> bool {
		!self.is_scalar()
	}

	pub fn is_wire(&self) -> bool {
		self.class.is_wire()
	}

	pub fn comment(&mut self, comment: &str) {
		self.comment = Some(comment.into());
>>>>>>> ef74b8f6
	}
}

/// Signal builder helper
pub struct SignalBuilder {
	/// Handle to the design where the signal will be addded
	design: DesignHandle,

	/// Scope where the signal will be located
	scope: ScopeId,

	/// Name for the signal
	name: String,

	/// Dimensions (arrays only)
	dimensions: Vec<Expression>,

	/// Signal representation and width
	class: Option<SignalClass>,

	/// Sensitivity level
	sensitivity: Option<SignalSensitivity>,

	/// Clocking list (for combinational signals)
	comb_clocking: Option<ClockSensitivityList>,

	/// Clocking list (for synchronous signals)
	sync_clocking: Option<ClockSensitivityList>,

	/// Source code comment
	comment: Option<String>,
}

impl SignalBuilder {
	/// Starts building a new signal
	pub fn new(design: DesignHandle, scope: ScopeId, name: &str) -> Self {
		Self {
			design,
			scope,
			name: name.into(),
			dimensions: vec![],
			class: None,
			sensitivity: None,
			comb_clocking: None,
			sync_clocking: None,
			comment: None,
		}
	}

	/// Creates a wire signal
	pub fn wire(mut self) -> Self {
		assert!(self.class.is_none());
		self.class = Some(SignalClass::new_wire());
		self
	}

	/// Sets type to unsigned and specifies width
	pub fn unsigned(mut self, width: Expression) -> Self {
		assert!(self.class.is_none());
		self.class = Some(SignalClass::new_unsigned(width));
		self
	}

	/// Sets type to signed and specifies width
	pub fn signed(mut self, width: Expression) -> Self {
		assert!(self.class.is_none());
		self.class = Some(SignalClass::new_signed(width));
		self
	}

	/// Marks signal as constant
	pub fn constant(self) -> Self {
		self.sensitivity(SignalSensitivity::Const)
	}

	/// Marks signal as generic constant
	pub fn generic(self) -> Self {
		self.sensitivity(SignalSensitivity::Generic)
	}

	/// Marks signal as asynchronous
	pub fn asynchronous(self) -> Self {
		self.sensitivity(SignalSensitivity::Async)
	}

	/// Marks signal as clock signal
	pub fn clock(self) -> Self {
		self.sensitivity(SignalSensitivity::Clock)
	}

	/// Sets signal sensitivity
	pub fn sensitivity(mut self, sensitivity: SignalSensitivity) -> Self {
		assert!(self.sensitivity.is_none());
		assert!(self.comb_clocking.is_none());
		assert!(self.sync_clocking.is_none());
		self.sensitivity = Some(sensitivity);
		self
	}

	/// Marks signal and combinational and sensitive to the specified clock.
	/// Calling multiple times will add additional clocks to the sensitivity list.
	pub fn comb(mut self, clock: SignalId, on_rising: bool) -> Self {
		assert!(self.sensitivity.is_none());
		assert!(self.sync_clocking.is_none());
		let edge = EdgeSensitivity {
			clock_signal: clock,
			on_rising,
		};

		if let Some(list) = &mut self.comb_clocking {
			list.push(edge);
		}
		else {
			self.comb_clocking = Some(ClockSensitivityList::new(&edge));
		}

		self
	}

	/// Marks signal as synchronous and sensitive to the specified clock.
	/// Calling multiple times will add additional clocks to the sensitivity list.
	pub fn sync(mut self, clock: SignalId, on_rising: bool) -> Self {
		assert!(self.sensitivity.is_none());
		assert!(self.comb_clocking.is_none());
		let edge = EdgeSensitivity {
			clock_signal: clock,
			on_rising,
		};

		if let Some(list) = &mut self.sync_clocking {
			list.push(edge);
		}
		else {
			self.sync_clocking = Some(ClockSensitivityList::new(&edge));
		}

		self
	}

	/// Adds a dimension to the signal array
	pub fn array(mut self, expr: Expression) -> Result<Self, DesignError> {
		// TODO assert dimensions valid if can be evaluated

		self.dimensions.push(expr);
		Ok(self)
	}

	/// Adds a source code comment
	pub fn comment(mut self, comment: &str) -> Self {
		self.comment = Some(comment.into());
		self
	}

	/// Creates the signal and adds it to the design. Returns the signal ID.
	pub fn build(self) -> Result<SignalId, DesignError> {
		let sensitivity = match (self.sensitivity, self.comb_clocking, self.sync_clocking) {
			(Some(s), None, None) => s,
			(None, Some(c), None) => SignalSensitivity::Comb(c),
			(None, None, Some(s)) => SignalSensitivity::Sync(s),
			(None, None, None) => return Err(DesignError::SignalSensitivityNotSpecified),
			_ => return Err(DesignError::ConflictingSignalSensitivity),
		};

		self.design.borrow_mut().add_signal(Signal::new(
			SignalId { id: 0 },
			self.scope,
			&self.name,
			self.dimensions,
			self.class.ok_or(DesignError::SignalClassNotSpecified)?,
			sensitivity,
			self.comment,
		)?)
	}
}<|MERGE_RESOLUTION|>--- conflicted
+++ resolved
@@ -176,11 +176,7 @@
 }
 
 /// Physical signal representation
-<<<<<<< HEAD
-#[derive(Clone)]
-=======
-#[derive(Debug)]
->>>>>>> ef74b8f6
+#[derive(Clone, Debug)]
 pub struct Signal {
 	/// Self-reference
 	pub(super) id: SignalId,
@@ -244,10 +240,10 @@
 		self.dimensions.is_empty()
 	}
 
-<<<<<<< HEAD
 	pub fn name(&self) -> &str {
 		&self.name
-=======
+	}
+	
 	pub fn is_array(&self) -> bool {
 		!self.is_scalar()
 	}
@@ -258,7 +254,6 @@
 
 	pub fn comment(&mut self, comment: &str) {
 		self.comment = Some(comment.into());
->>>>>>> ef74b8f6
 	}
 }
 
