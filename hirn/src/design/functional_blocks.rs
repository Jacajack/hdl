use std::collections::HashSet;

use crate::SignalId;

use super::{
	eval::EvaluatesType, module::SignalDirection, DesignCore, DesignError, DesignHandle, EvalContext, Expression,
	HasComment, ModuleHandle, ModuleId, ScopeHandle, ScopeId,
};

pub trait HasInstanceName {
	fn instance_name(&self) -> &str;
}

/// Register block
<<<<<<< HEAD
#[derive(Clone, Debug)]
=======
#[derive(Debug)]
>>>>>>> ef74b8f6
pub struct Register {
	/// Asynchronous negated reset input
	pub input_nreset: SignalId,

	/// Enable input
	pub input_en: SignalId,

	/// Clock input
	pub input_clk: SignalId,

	/// Next value input
	pub input_next: SignalId,

	/// Output value
	pub output_data: SignalId,

	/// Instance name
	pub name: String,

	/// Comment
	pub comment: Option<String>,
}

impl HasInstanceName for Register {
	fn instance_name(&self) -> &str {
		&self.name
	}
}

impl HasComment for Register {
	fn get_comment(&self) -> Option<String> {
		self.comment.clone()
	}
}

#[derive(Clone, Copy, Debug)]
pub enum ReqiuredRegisterSignal {
	Nreset,
	Clk,
	Next,
	Output,
	En,
}

/// A builder for register blocks
#[derive(Clone, Debug)]
pub struct RegisterBuilder {
	scope: ScopeHandle,
	input_nreset: Option<SignalId>,
	input_en: Option<SignalId>,
	input_clk: Option<SignalId>,
	input_next: Option<SignalId>,
	output_data: Option<SignalId>,
	name: String,
	comment: Option<String>,
}

impl RegisterBuilder {
	pub fn new(scope: ScopeHandle, name: &str) -> Self {
		Self {
			scope,
			input_nreset: None,
			input_en: None,
			input_clk: None,
			input_next: None,
			output_data: None,
			name: name.into(),
			comment: None,
		}
	}

	/// Connects a negated reset signal
	pub fn nreset(mut self, signal: SignalId) -> Self {
		assert!(self.input_nreset.is_none());
		self.input_nreset = Some(signal);
		self
	}

	/// Connects an enable signal
	pub fn en(mut self, signal: SignalId) -> Self {
		assert!(self.input_en.is_none());
		self.input_en = Some(signal);
		self
	}

	/// Connects a clock signal
	pub fn clk(mut self, signal: SignalId) -> Self {
		assert!(self.input_clk.is_none());
		self.input_clk = Some(signal);
		self
	}

	/// Connects a next value signal
	pub fn next(mut self, signal: SignalId) -> Self {
		assert!(self.input_next.is_none());
		self.input_next = Some(signal);
		self
	}

	/// Connects an output signal
	pub fn output(mut self, signal: SignalId) -> Self {
		assert!(self.output_data.is_none());
		self.output_data = Some(signal);
		self
	}

	pub fn comment(mut self, comment: &str) -> Self {
		self.name = comment.into();
		self
	}

	/// Creates the register
	pub fn build(mut self) -> Result<(), DesignError> {
		// TODO assert clock is a clock
		// TODO assert input is comb to this clock
		// TODO assert output is sync to this clock
		// TODO assert input and output have same width
		// TODO assert nreset is 1-bit
		// TODO assert en is 1-bit and comb to specified clock

		use ReqiuredRegisterSignal::*;
		self.scope.add_block(BlockInstance::Register(Register {
			input_clk: self
				.input_clk
				.ok_or(DesignError::RequiredRegisterSignalNotConnected(Clk))?,
			input_en: self
				.input_en
				.ok_or(DesignError::RequiredRegisterSignalNotConnected(En))?,
			input_nreset: self
				.input_nreset
				.ok_or(DesignError::RequiredRegisterSignalNotConnected(Nreset))?,
			input_next: self
				.input_next
				.ok_or(DesignError::RequiredRegisterSignalNotConnected(Next))?,
			output_data: self
				.output_data
				.ok_or(DesignError::RequiredRegisterSignalNotConnected(Output))?,
			name: self.name,
			comment: self.comment,
		}))
	}
}

/// Clock gating block
#[derive(Clone, Debug)]
pub struct ClockGate {
	/// Enable input
	pub input_en: SignalId,

	/// Clock input
	pub input_clk: SignalId,

	/// Output clock
	pub output_clk: SignalId,
}

impl HasInstanceName for ClockGate {
	fn instance_name(&self) -> &str {
		todo!();
	}
}

impl HasComment for ClockGate {
	fn get_comment(&self) -> Option<String> {
		todo!();
	}
}

// FF synchronizer block
#[derive(Clone, Debug)]
pub struct FfSync {
	/// Asynchronous negated reset input
	pub input_nreset: Option<SignalId>,

	/// Enable input
	pub input_en: Option<SignalId>,

	/// Input clock signal input
	pub input_clk1: SignalId,

	/// Output clock signal input
	pub input_clk2: SignalId,

	/// Next value input
	pub input_next: SignalId,

	/// Output value
	pub output_data: SignalId,
}

impl HasInstanceName for FfSync {
	fn instance_name(&self) -> &str {
		todo!();
	}
}

impl HasComment for FfSync {
	fn get_comment(&self) -> Option<String> {
		todo!();
	}
}

/// Represents an instantiated module
#[derive(Clone, Debug)]
pub struct ModuleInstance {
	/// ID of the instantiated module
	pub module: ModuleHandle,

	name: String,
	bindings: Vec<(String, SignalId)>,
	comment: Option<String>,
}

impl HasInstanceName for ModuleInstance {
	fn instance_name(&self) -> &str {
		&self.name
	}
}

impl HasComment for ModuleInstance {
	fn get_comment(&self) -> Option<String> {
		self.comment.clone()
	}
}

impl ModuleInstance {
	fn new(module: ModuleHandle, name: &str, bindings: Vec<(String, SignalId)>) -> Result<Self, DesignError> {
		let new = Self {
			module: module.clone(),
			name: name.into(),
			bindings,
			comment: None,
		};

		new.verify_bindings()?;
		Ok(new)
	}

	fn verify_bindings(&self) -> Result<(), DesignError> {
		let mut names = HashSet::new();

		for (name, signal) in &self.bindings {
			self.verify_binding(name, *signal)?;

			// Catch duplicate bindings
			if names.contains(name) {
				return Err(DesignError::DuplicateInterfaceBinding(self.module.id()));
			}

			names.insert(name);
		}

		Ok(())
	}

	fn verify_binding(&self, name: &str, extern_sig: SignalId) -> Result<(), DesignError> {
		let intern_sig = self
			.module
			.get_interface_signal_by_name(name)
			.ok_or(DesignError::InvalidInterfaceSignalName(self.module.id()))?;

		// TODO defer this logic to assignment checker
		let eval_ctx = EvalContext::without_assumptions(self.module.design());
		let extern_type = extern_sig.eval_type(&eval_ctx)?;
		let intern_type = intern_sig.signal.eval_type(&eval_ctx)?;

		let lhs_type;
		let rhs_type;
		if intern_sig.direction == SignalDirection::Output {
			lhs_type = &extern_type;
			rhs_type = &intern_type;
		}
		else {
			lhs_type = &intern_type;
			rhs_type = &extern_type;
		}

		// Interface drives the expression
		if !rhs_type.can_drive(&lhs_type) {
			return Err(DesignError::IncompatibleBindingType {
				module: self.module.id(),
				signal: intern_sig.signal,
				interface_type: intern_type,
				binding_type: extern_type,
			});
		}

		Ok(())
	}

	// FIXME Leaving this here for now cause it has some useful logic
	/*
	fn verify_binding(&self, name: &str, expr: &Expression) -> Result<(), DesignError> {
		let sig = self
			.module
			.get_interface_signal_by_name(name)
			.ok_or(DesignError::InvalidInterfaceSignalName(self.module.id()))?;

		// TODO defer this logic to assignment checker
		let eval_ctx = EvalContext::without_assumptions(self.module.design());
		let expr_type = expr.eval_type(&eval_ctx)?;
		let sig_type = sig.signal.eval_type(&eval_ctx)?;

		if sig.direction == SignalDirection::Output {
			// Interface drives the expression

			if expr.try_drive().is_none() {
				return Err(DesignError::ExpressionNotDriveable);
			}

			if !sig_type.can_drive(&expr_type) {
				return Err(DesignError::IncompatibleBindingType {
					module: self.module.id(),
					signal: sig.signal,
					interface_type: sig_type,
					binding_type: expr_type,
				});
			}
		}
		else {
			if !expr_type.can_drive(&sig_type) {
				return Err(DesignError::IncompatibleBindingType {
					module: self.module.id(),
					signal: sig.signal,
					interface_type: sig_type,
					binding_type: expr_type,
				});
			}
		}

		Ok(())
	}
<<<<<<< HEAD

	pub fn get_bindings(&self) -> &Vec<(String, Expression)> {
		&self.bindings
	}
=======
	*/
>>>>>>> ef74b8f6
}

#[derive(Debug)]
pub struct ModuleInstanceBuilder {
	module: ModuleHandle,
	scope: ScopeHandle,
	bindings: Vec<(String, SignalId)>,
	name: String,
}

impl ModuleInstanceBuilder {
	pub fn new(scope: ScopeHandle, module: ModuleHandle, name: &str) -> Self {
		Self {
			scope,
			module,
			bindings: vec![],
			name: name.into(),
		}
	}

	pub fn bind(mut self, name: &str, signal: SignalId) -> Self {
		self.bindings.push((name.into(), signal));
		self
	}

	pub fn build(mut self) -> Result<(), DesignError> {
		self.scope.add_block(BlockInstance::Module(ModuleInstance::new(
			self.module,
			&self.name,
			self.bindings,
		)?))
	}
}

/// Represents a functional block instance
<<<<<<< HEAD
#[derive(Clone, Debug)]
=======
#[derive(Debug)]
>>>>>>> ef74b8f6
pub enum BlockInstance {
	Register(Register),
	// ClockGate(ClockGate),
	// FfSync(FfSync),
	Module(ModuleInstance),
}

impl HasComment for BlockInstance {
	fn get_comment(&self) -> Option<String> {
		use BlockInstance::*;
		match self {
			Register(r) => r.get_comment(),
			ClockGate(c) => c.get_comment(),
			FfSync(f) => f.get_comment(),
			Module(m) => m.get_comment(),
		}
	}
}

impl HasInstanceName for BlockInstance {
	fn instance_name(&self) -> &str {
		use BlockInstance::*;
		match self {
			Register(r) => r.instance_name(),
			ClockGate(c) => c.instance_name(),
			FfSync(f) => f.instance_name(),
			Module(m) => m.instance_name(),
		}
	}
}<|MERGE_RESOLUTION|>--- conflicted
+++ resolved
@@ -12,11 +12,7 @@
 }
 
 /// Register block
-<<<<<<< HEAD
-#[derive(Clone, Debug)]
-=======
-#[derive(Debug)]
->>>>>>> ef74b8f6
+#[derive(Clone, Debug)]
 pub struct Register {
 	/// Asynchronous negated reset input
 	pub input_nreset: SignalId,
@@ -349,14 +345,11 @@
 
 		Ok(())
 	}
-<<<<<<< HEAD
 
 	pub fn get_bindings(&self) -> &Vec<(String, Expression)> {
 		&self.bindings
 	}
-=======
 	*/
->>>>>>> ef74b8f6
 }
 
 #[derive(Debug)]
@@ -392,11 +385,7 @@
 }
 
 /// Represents a functional block instance
-<<<<<<< HEAD
-#[derive(Clone, Debug)]
-=======
-#[derive(Debug)]
->>>>>>> ef74b8f6
+#[derive(Clone, Debug)]
 pub enum BlockInstance {
 	Register(Register),
 	// ClockGate(ClockGate),
